--- conflicted
+++ resolved
@@ -573,7 +573,6 @@
         print(f"\tconduct energy comparison for {molecule_pair[0]} --> {molecule_pair[1]}")
         HybridTopologyFactory_energies(current_mol = molecule_pair[0], proposed_mol = molecule_pair[1], validate_geometry_energy_bookkeeping = validate)
 
-<<<<<<< HEAD
 def test_RMSD_restraint():
     """
     test the creation of an RMSD restraint between core heavy atoms and protein CA atoms on a hostguest transformation in a periodic solvent.
@@ -652,7 +651,7 @@
     context.setVelocitiesToTemperature(300*unit.kelvin)
 
     integrator.step(500)
-=======
+
 def RepartitionedHybridTopologyFactory_energies(topology, chain, system, positions, system_generator):
     """
     Test whether the difference in the nonalchemical zero and alchemical zero states is the forward valence energy.  Also test for the one states.
@@ -923,5 +922,4 @@
 
     # Test alanine dipeptide repartitioned htf with flattened torsions and exceptions in vacuum
     atp, system_generator = generate_atp()
-    flattenedHybridTopologyFactory_energies(atp.topology, '1', atp.system, atp.positions, system_generator, repartitioned=True)
->>>>>>> a3366c7c
+    flattenedHybridTopologyFactory_energies(atp.topology, '1', atp.system, atp.positions, system_generator, repartitioned=True)