from __future__ import print_function
"""
Test systems for perses automated design.

Examples
--------

Alanine dipeptide in various environments (vacuum, implicit, explicit):

>>> from perses.tests.testsystems import AlaninDipeptideSAMS
>>> testsystem = AlanineDipeptideTestSystem()
>>> system_generator = testsystem.system_generator['explicit']
>>> sams_sampler = testsystem.sams_sampler['explicit']

TODO
----
* Have all PersesTestSystem subclasses automatically subjected to a battery of tests.
* Add short descriptions to each class through a class property.

"""

__author__ = 'John D. Chodera'

################################################################################
# IMPORTS
################################################################################
from simtk import openmm, unit
from simtk.openmm import app
import os, os.path
import sys, math
import numpy as np
from functools import partial
from pkg_resources import resource_filename
from openeye import oechem, oeshape, oeomega
from openmmtools import testsystems
from perses.tests.utils import sanitizeSMILES
from perses.storage import NetCDFStorage, NetCDFStorageView
from perses.rjmc.geometry import FFAllAngleGeometryEngine
import tempfile
import copy

################################################################################
# CONSTANTS
################################################################################

from perses.samplers.thermodynamics import kB

################################################################################
# TEST SYSTEMS
################################################################################

class PersesTestSystem(object):
    """
    Create a consistent set of samplers useful for testing.

    Properties
    ----------
    environments : list of str
        Available environments
    topologies : dict of simtk.openmm.app.Topology
        Initial system Topology objects; topologies[environment] is the topology for `environment`
    positions : dict of simtk.unit.Quantity of [nparticles,3] with units compatible with nanometers
        Initial positions corresponding to initial Topology objects
    system_generators : dict of SystemGenerator objects
        SystemGenerator objects for environments
    proposal_engines : dict of ProposalEngine
        Proposal engines
    themodynamic_states : dict of thermodynamic_states
        Themodynamic states for each environment
    mcmc_samplers : dict of MCMCSampler objects
        MCMCSampler objects for environments
    exen_samplers : dict of ExpandedEnsembleSampler objects
        ExpandedEnsembleSampler objects for environments
    sams_samplers : dict of SAMSSampler objects
        SAMSSampler objects for environments
    designer : MultiTargetDesign sampler
        Example MultiTargetDesign sampler

    """
    def __init__(self, storage_filename=None, mode='w'):
        """Create a testsystem.

        Parameters
        ----------
        storage_filename : str, optional, default=None
           If specified, bind to this storage file.
        mode : str, optional, default='w'
           File open mode, 'w' for (over)write, 'a' for append.

        """
        self.storage = None
        if storage_filename is not None:
            self.storage = NetCDFStorage(storage_filename, mode='w')
        self.environments = list()
        self.topologies = dict()
        self.positions = dict()
        self.system_generators = dict()
        self.proposal_engines = dict()
        self.thermodynamic_states = dict()
        self.mcmc_samplers = dict()
        self.exen_samplers = dict()
        self.sams_samplers = dict()
        self.designer = None
        self.geometry_engine = FFAllAngleGeometryEngine(metadata={})

class AlanineDipeptideTestSystem(PersesTestSystem):
    """
    Create a consistent set of SAMS samplers useful for testing PointMutationEngine on alanine dipeptide in various solvents.
    This is useful for testing a variety of components.

    Properties
    ----------
    environments : list of str
        Available environments: ['vacuum', 'explicit', 'implicit']
    topologies : dict of simtk.openmm.app.Topology
        Initial system Topology objects; topologies[environment] is the topology for `environment`
    positions : dict of simtk.unit.Quantity of [nparticles,3] with units compatible with nanometers
        Initial positions corresponding to initial Topology objects
    system_generators : dict of SystemGenerator objects
        SystemGenerator objects for environments
    proposal_engines : dict of ProposalEngine
        Proposal engines
    themodynamic_states : dict of thermodynamic_states
        Themodynamic states for each environment
    mcmc_samplers : dict of MCMCSampler objects
        MCMCSampler objects for environments
    exen_samplers : dict of ExpandedEnsembleSampler objects
        ExpandedEnsembleSampler objects for environments
    sams_samplers : dict of SAMSSampler objects
        SAMSSampler objects for environments
    designer : MultiTargetDesign sampler
        Example MultiTargetDesign sampler for implicit solvent hydration free energies

    Examples
    --------

    >>> from perses.tests.testsystems import AlanineDipeptideTestSystem
    >>> testsystem = AlanineDipeptideTestSystem()
    # Build a system
    >>> system = testsystem.system_generators['vacuum'].build_system(testsystem.topologies['vacuum'])
    # Retrieve a SAMSSampler
    >>> sams_sampler = testsystem.sams_samplers['implicit']

    """
    def __init__(self, **kwargs):
        super(AlanineDipeptideTestSystem, self).__init__(**kwargs)
        environments = ['explicit', 'implicit', 'vacuum']

        # Use sterics in proposals
        self.geometry_engine.use_sterics = True

        # Write atom-by-atom geometry output.
        self.geometry_engine.write_proposal_pdb = True
        self.geometry_engine.pdb_filename_prefix = 'geometry'

        # Create a system generator for our desired forcefields.
        from perses.rjmc.topology_proposal import SystemGenerator
        system_generators = dict()
        system_generators['explicit'] = SystemGenerator(['amber99sbildn.xml', 'tip3p.xml'],
            forcefield_kwargs={ 'nonbondedMethod' : app.CutoffPeriodic, 'nonbondedCutoff' : 9.0 * unit.angstrom, 'implicitSolvent' : None, 'constraints' : None },
            use_antechamber=False)
        system_generators['implicit'] = SystemGenerator(['amber99sbildn.xml', 'amber99_obc.xml'],
            forcefield_kwargs={ 'nonbondedMethod' : app.NoCutoff, 'implicitSolvent' : app.OBC2, 'constraints' : None },
            use_antechamber=False)
        system_generators['vacuum'] = SystemGenerator(['amber99sbildn.xml'],
            forcefield_kwargs={ 'nonbondedMethod' : app.NoCutoff, 'implicitSolvent' : None, 'constraints' : None },
            use_antechamber=False)

        # Create peptide in solvent.
        from openmmtools.testsystems import AlanineDipeptideExplicit, AlanineDipeptideImplicit, AlanineDipeptideVacuum
        from pkg_resources import resource_filename
        pdb_filename = resource_filename('openmmtools', 'data/alanine-dipeptide-gbsa/alanine-dipeptide.pdb')
        from simtk.openmm.app import PDBFile
        topologies = dict()
        positions = dict()
        pdbfile = PDBFile(pdb_filename)
        topologies['vacuum'] = pdbfile.getTopology()
        positions['vacuum'] = pdbfile.getPositions(asNumpy=True)
        topologies['implicit'] = pdbfile.getTopology()
        positions['implicit'] = pdbfile.getPositions(asNumpy=True)

        # Create molecule in explicit solvent.
        modeller = app.Modeller(topologies['vacuum'], positions['vacuum'])
        modeller.addSolvent(system_generators['explicit'].getForceField(), model='tip3p', padding=9.0*unit.angstrom)
        topologies['explicit'] = modeller.getTopology()
        positions['explicit'] = modeller.getPositions()

        # Set up the proposal engines.
        from perses.rjmc.topology_proposal import PointMutationEngine
        proposal_metadata = {
            'ffxmls' : ['amber99sbildn.xml'], # take sidechain definitions from this ffxml file
            'always_change' : True # don't propose self-transitions
            }
        proposal_engines = dict()
        chain_id = ' '
        allowed_mutations = [[('2','VAL')],[('2','LEU')],[('2','PHE')]]
        for environment in environments:
            proposal_engines[environment] = PointMutationEngine(topologies[environment],system_generators[environment], chain_id, proposal_metadata=proposal_metadata, allowed_mutations=allowed_mutations)

        # Generate systems
        systems = dict()
        for environment in environments:
            systems[environment] = system_generators[environment].build_system(topologies[environment])

        # Define thermodynamic state of interest.
        from perses.samplers.thermodynamics import ThermodynamicState
        thermodynamic_states = dict()
        temperature = 300*unit.kelvin
        pressure = 1.0*unit.atmospheres
        thermodynamic_states['explicit'] = ThermodynamicState(system=systems['explicit'], temperature=temperature, pressure=pressure)
        thermodynamic_states['implicit'] = ThermodynamicState(system=systems['implicit'], temperature=temperature)
        thermodynamic_states['vacuum']   = ThermodynamicState(system=systems['vacuum'], temperature=temperature)

        # Create SAMS samplers
        from perses.samplers.samplers import SamplerState, MCMCSampler, ExpandedEnsembleSampler, SAMSSampler
        mcmc_samplers = dict()
        exen_samplers = dict()
        sams_samplers = dict()
        for environment in environments:
            storage = None
            if self.storage:
                storage = NetCDFStorageView(self.storage, envname=environment)

            chemical_state_key = proposal_engines[environment].compute_state_key(topologies[environment])
            if environment == 'explicit':
                sampler_state = SamplerState(system=systems[environment], positions=positions[environment], box_vectors=systems[environment].getDefaultPeriodicBoxVectors())
            else:
                sampler_state = SamplerState(system=systems[environment], positions=positions[environment])
            mcmc_samplers[environment] = MCMCSampler(thermodynamic_states[environment], sampler_state, topology=topologies[environment], storage=storage)
            mcmc_samplers[environment].nsteps = 5 # reduce number of steps for testing
            mcmc_samplers[environment].timestep = 1.0 * unit.femtoseconds
            mcmc_samplers[environment].verbose = True
            exen_samplers[environment] = ExpandedEnsembleSampler(mcmc_samplers[environment], topologies[environment], chemical_state_key, proposal_engines[environment], self.geometry_engine, options={'nsteps': 0}, storage=storage)
            exen_samplers[environment].verbose = True
            sams_samplers[environment] = SAMSSampler(exen_samplers[environment], storage=storage)
            sams_samplers[environment].verbose = True

        # Create test MultiTargetDesign sampler.
        from perses.samplers.samplers import MultiTargetDesign
        target_samplers = { sams_samplers['implicit'] : 1.0, sams_samplers['vacuum'] : -1.0 }
        designer = MultiTargetDesign(target_samplers, storage=self.storage)
        designer.verbose = True

        # Store things.
        self.environments = environments
        self.topologies = topologies
        self.positions = positions
        self.systems = systems
        self.system_generators = system_generators
        self.proposal_engines = proposal_engines
        self.thermodynamic_states = thermodynamic_states
        self.mcmc_samplers = mcmc_samplers
        self.exen_samplers = exen_samplers
        self.sams_samplers = sams_samplers
        self.designer = designer

class AlanineDipeptideValenceTestSystem(PersesTestSystem):
    """
    Create a consistent set of SAMS samplers useful for testing PointMutationEngine on alanine dipeptide in various solvents.
    Only valence terms are included---no sterics.

    Properties
    ----------
    environments : list of str
        Available environments: ['vacuum']
    topologies : dict of simtk.openmm.app.Topology
        Initial system Topology objects; topologies[environment] is the topology for `environment`
    positions : dict of simtk.unit.Quantity of [nparticles,3] with units compatible with nanometers
        Initial positions corresponding to initial Topology objects
    system_generators : dict of SystemGenerator objects
        SystemGenerator objects for environments
    proposal_engines : dict of ProposalEngine
        Proposal engines
    themodynamic_states : dict of thermodynamic_states
        Themodynamic states for each environment
    mcmc_samplers : dict of MCMCSampler objects
        MCMCSampler objects for environments
    exen_samplers : dict of ExpandedEnsembleSampler objects
        ExpandedEnsembleSampler objects for environments
    sams_samplers : dict of SAMSSampler objects
        SAMSSampler objects for environments
    designer : MultiTargetDesign sampler
        Example MultiTargetDesign sampler for implicit solvent hydration free energies

    Examples
    --------

    >>> from perses.tests.testsystems import AlanineDipeptideValenceTestSystem
    >>> testsystem = AlanineDipeptideValenceTestSystem()
    # Build a system
    >>> system = testsystem.system_generators['vacuum'].build_system(testsystem.topologies['vacuum'])
    # Retrieve a SAMSSampler
    >>> sams_sampler = testsystem.sams_samplers['vacuum']

    """
    def __init__(self, **kwargs):
        super(AlanineDipeptideValenceTestSystem, self).__init__(**kwargs)
        environments = ['vacuum']

        # Write atom-by-atom geometry output.
        self.geometry_engine.write_proposal_pdb = True
        self.geometry_engine.pdb_filename_prefix = 'geometry2'

        # Create a system generator for our desired forcefields.
        from perses.rjmc.topology_proposal import SystemGenerator
        system_generators = dict()
        from pkg_resources import resource_filename
        valence_xml_filename = resource_filename('perses', 'data/amber99sbildn-valence-only.xml')
        system_generators['vacuum'] = SystemGenerator([valence_xml_filename],
            forcefield_kwargs={ 'nonbondedMethod' : app.NoCutoff, 'implicitSolvent' : None, 'constraints' : None },
            use_antechamber=False)

        # Create peptide in solvent.
        from openmmtools.testsystems import AlanineDipeptideExplicit, AlanineDipeptideImplicit, AlanineDipeptideVacuum
        from pkg_resources import resource_filename
        pdb_filename = resource_filename('openmmtools', 'data/alanine-dipeptide-gbsa/alanine-dipeptide.pdb')
        from simtk.openmm.app import PDBFile
        topologies = dict()
        positions = dict()
        pdbfile = PDBFile(pdb_filename)
        topologies['vacuum'] = pdbfile.getTopology()
        positions['vacuum'] = pdbfile.getPositions(asNumpy=True)

        # Set up the proposal engines.
        from perses.rjmc.topology_proposal import PointMutationEngine
        proposal_metadata = {
            'ffxmls' : ['amber99sbildn.xml'], # take sidechain definitions from this ffxml file
            'always_change' : True # don't propose self-transitions
            }
        proposal_engines = dict()
        chain_id = ' '
        allowed_mutations = [[('2','PHE')]]
        proposal_metadata = {"always_change":True}
        for environment in environments:
            proposal_engines[environment] = PointMutationEngine(topologies[environment],system_generators[environment], chain_id, proposal_metadata=proposal_metadata, allowed_mutations=allowed_mutations)

        # Generate systems
        systems = dict()
        for environment in environments:
            systems[environment] = system_generators[environment].build_system(topologies[environment])

        # Define thermodynamic state of interest.
        from perses.samplers.thermodynamics import ThermodynamicState
        thermodynamic_states = dict()
        temperature = 300*unit.kelvin
        pressure = 1.0*unit.atmospheres
        thermodynamic_states['vacuum'] = ThermodynamicState(system=systems['vacuum'], temperature=temperature)

        # Create SAMS samplers
        from perses.samplers.samplers import SamplerState, MCMCSampler, ExpandedEnsembleSampler, SAMSSampler
        mcmc_samplers = dict()
        exen_samplers = dict()
        sams_samplers = dict()
        for environment in environments:
            storage = None
            if self.storage:
                storage = NetCDFStorageView(self.storage, envname=environment)

            chemical_state_key = proposal_engines[environment].compute_state_key(topologies[environment])
            sampler_state = SamplerState(system=systems[environment], positions=positions[environment])
            mcmc_samplers[environment] = MCMCSampler(thermodynamic_states[environment], sampler_state, topology=topologies[environment], storage=storage)
            mcmc_samplers[environment].nsteps = 5 # reduce number of steps for testing
            mcmc_samplers[environment].verbose = True
            exen_samplers[environment] = ExpandedEnsembleSampler(mcmc_samplers[environment], topologies[environment], chemical_state_key, proposal_engines[environment], self.geometry_engine, options={'nsteps':5}, storage=storage)
            exen_samplers[environment].verbose = True
            sams_samplers[environment] = SAMSSampler(exen_samplers[environment], storage=storage)
            sams_samplers[environment].verbose = True

        # Create test MultiTargetDesign sampler.
        from perses.samplers.samplers import MultiTargetDesign
        target_samplers = { sams_samplers['vacuum'] : 1.0 }
        designer = MultiTargetDesign(target_samplers, storage=self.storage)
        designer.verbose = True

        # Store things.
        self.environments = environments
        self.topologies = topologies
        self.positions = positions
        self.systems = systems
        self.system_generators = system_generators
        self.proposal_engines = proposal_engines
        self.thermodynamic_states = thermodynamic_states
        self.mcmc_samplers = mcmc_samplers
        self.exen_samplers = exen_samplers
        self.sams_samplers = sams_samplers
        self.designer = designer

def load_via_pdbfixer(filename=None, pdbid=None):
    """
    Load a PDB file via PDBFixer, keeping all heterogens and building in protons for any crystallographic waters.
    """
    from pdbfixer import PDBFixer
    fixer = PDBFixer(filename=filename, pdbid=pdbid)
    fixer.findMissingResidues()
    fixer.findNonstandardResidues()
    fixer.replaceNonstandardResidues()
    fixer.findMissingAtoms()
    fixer.addMissingAtoms()
    fixer.addMissingHydrogens(7.0)
    return [fixer.topology, fixer.positions]

class T4LysozymeMutationTestSystem(PersesTestSystem):
    """
    Create a consistent set of SAMS samplers useful for testing PointMutationEngine on T4 lysozyme in various solvents.
    Wild Type is T4 L99A

    Properties
    ----------
    environments : list of str
        Available environments: ['vacuum', 'explicit', 'implicit']
    topologies : dict of simtk.openmm.app.Topology
        Initial system Topology objects; topologies[environment] is the topology for `environment`
    positions : dict of simtk.unit.Quantity of [nparticles,3] with units compatible with nanometers
        Initial positions corresponding to initial Topology objects
    system_generators : dict of SystemGenerator objects
        SystemGenerator objects for environments
    proposal_engines : dict of ProposalEngine
        Proposal engines
    themodynamic_states : dict of thermodynamic_states
        Themodynamic states for each environment
    mcmc_samplers : dict of MCMCSampler objects
        MCMCSampler objects for environments
    exen_samplers : dict of ExpandedEnsembleSampler objects
        ExpandedEnsembleSampler objects for environments
    sams_samplers : dict of SAMSSampler objects
        SAMSSampler objects for environments
    designer : MultiTargetDesign sampler
        Example MultiTargetDesign sampler for implicit solvent hydration free energies

    Examples
    --------

    >>> from perses.tests.testsystems import T4LysozymeTestSystem
    >>> testsystem = T4LysozymeTestSystem()
    # Build a system
    >>> system = testsystem.system_generators['vacuum'].build_system(testsystem.topologies['vacuum'])
    # Retrieve a SAMSSampler
    >>> sams_sampler = testsystem.sams_samplers['implicit']

    """
    def __init__(self, **kwargs):
        super(T4LysozymeMutationTestSystem, self).__init__(**kwargs)
#        environments = ['explicit-complex', 'explicit-receptor', 'implicit-complex', 'implicit-receptor', 'vacuum-complex', 'vacuum-receptor']
        environments = ['explicit-complex', 'explicit-receptor', 'vacuum-complex', 'vacuum-receptor']

        # Create a system generator for our desired forcefields.
        from perses.rjmc.topology_proposal import SystemGenerator
        from pkg_resources import resource_filename
        gaff_xml_filename = resource_filename('perses', 'data/gaff.xml')
        system_generators = dict()
        system_generators['explicit'] = SystemGenerator([gaff_xml_filename,'amber99sbildn.xml', 'tip3p.xml'],
            forcefield_kwargs={ 'nonbondedMethod' : app.CutoffPeriodic, 'nonbondedCutoff' : 9.0 * unit.angstrom, 'implicitSolvent' : None, 'constraints' : None },
            use_antechamber=True)
        system_generators['explicit-complex'] = system_generators['explicit']
        system_generators['explicit-receptor'] = system_generators['explicit']
        system_generators['implicit'] = SystemGenerator([gaff_xml_filename,'amber99sbildn.xml', 'amber99_obc.xml'],
            forcefield_kwargs={ 'nonbondedMethod' : app.NoCutoff, 'implicitSolvent' : app.OBC2, 'constraints' : None },
            use_antechamber=True)
        system_generators['implicit-complex'] = system_generators['implicit']
        system_generators['implicit-receptor'] = system_generators['implicit']
        system_generators['vacuum'] = SystemGenerator([gaff_xml_filename, 'amber99sbildn.xml'],
            forcefield_kwargs={ 'nonbondedMethod' : app.NoCutoff, 'implicitSolvent' : None, 'constraints' : None },
            use_antechamber=True)
        system_generators['vacuum-complex'] = system_generators['vacuum']
        system_generators['vacuum-receptor'] = system_generators['vacuum']

        # Create receptor in solvent.
        from pkg_resources import resource_filename
        pdb_filename = resource_filename('perses', 'data/181L.pdb')
        import pdbfixer
        from simtk.openmm.app import PDBFile, Modeller
        topologies = dict()
        positions = dict()
        [fixer_topology, fixer_positions] = load_via_pdbfixer(pdb_filename)
        modeller = Modeller(fixer_topology, fixer_positions)

        residues_to_delete = [ residue for residue in modeller.getTopology().residues() if residue.name in ['HED','CL','HOH'] ]
        modeller.delete(residues_to_delete)

        receptor_modeller = copy.deepcopy(modeller)
        ligand_modeller = copy.deepcopy(modeller)

        for chain in receptor_modeller.getTopology().chains():
            pass
        chains_to_delete = [chain]
        receptor_modeller.delete(chains_to_delete)
        topologies['receptor'] = receptor_modeller.getTopology()
        positions['receptor'] = receptor_modeller.getPositions()

        for chain in ligand_modeller.getTopology().chains():
            break
        chains_to_delete = [chain]
        ligand_modeller.delete(chains_to_delete)
        for residue in ligand_modeller.getTopology().residues():
            if residue.name == 'BNZ':
                break

        from openmoltools import forcefield_generators
        from utils import extractPositionsFromOEMOL, giveOpenmmPositionsToOEMOL
        import perses.rjmc.geometry as geometry
        from perses.rjmc.topology_proposal import TopologyProposal
        # create OEMol version of benzene
        mol = oechem.OEMol()
        #mol.SetTitle('BNZ') # should be set to residue.name in generateTopologyFromOEMol, not working
        oechem.OESmilesToMol(mol,'C1=CC=CC=C1')
        oechem.OEAddExplicitHydrogens(mol)
        oechem.OETriposAtomNames(mol)
        oechem.OETriposBondTypeNames(mol)

        new_residue = forcefield_generators.generateTopologyFromOEMol(mol)
        for res in new_residue.residues():
            res.name = 'BNZ'
        bnz_new_sys = system_generators['vacuum'].build_system(new_residue)
        kB = unit.BOLTZMANN_CONSTANT_kB * unit.AVOGADRO_CONSTANT_NA
        temperature = 300.0 * unit.kelvin
        kT = kB * temperature
        beta = 1.0/kT
        adding_hydrogen_proposal = TopologyProposal(new_topology=new_residue, new_system =bnz_new_sys, old_topology=ligand_modeller.topology, old_system =bnz_new_sys, logp_proposal = 0.0, new_to_old_atom_map = {0:0,1:1,2:2,3:3,4:4,5:5}, old_chemical_state_key='',new_chemical_state_key='')
        geometry_engine = geometry.FFAllAngleGeometryEngine()
        new_positions, logp = geometry_engine.propose(adding_hydrogen_proposal, ligand_modeller.positions, beta)

        modeller = copy.deepcopy(receptor_modeller)
        modeller.add(new_residue, new_positions)
        topologies['complex'] = modeller.getTopology()
        positions['complex'] = modeller.getPositions()

        # Create all environments.
        for environment in ['implicit', 'vacuum']:
            for component in ['receptor', 'complex']:
                topologies[environment + '-' + component] = topologies[component]
                positions[environment + '-' + component] = positions[component]

        # Set up in explicit solvent.
        for component in ['receptor', 'complex']:
            modeller = app.Modeller(topologies[component], positions[component])
            modeller.addSolvent(system_generators['explicit'].getForceField(), model='tip3p', padding=9.0*unit.angstrom)
            atoms = list(modeller.topology.atoms())
            print('Solvated %s has %s atoms' % (component, len(atoms)))
            topologies['explicit' + '-' + component] = modeller.getTopology()
            positions['explicit' + '-' + component] = modeller.getPositions()

        # Set up the proposal engines.
        allowed_mutations = [
            [('99','GLY')],
            [('102','GLN')],
            [('102','HIS')],
            [('102','GLU')],
            [('102','LEU')],
            [('153','ALA')],
            [('108','VAL')],
            [('99','GLY'),('108','VAL')]
        ]
        from perses.rjmc.topology_proposal import PointMutationEngine
        proposal_metadata = { 'ffxmls' : ['amber99sbildn.xml'] }
        proposal_engines = dict()
        chain_id = 'A'
        for environment in environments:
            proposal_engines[environment] = PointMutationEngine(topologies[environment], system_generators[environment], chain_id, proposal_metadata=proposal_metadata, allowed_mutations=allowed_mutations)

        # Generate systems
        systems = dict()
        for environment in environments:
            print(environment)
            systems[environment] = system_generators[environment].build_system(topologies[environment])

        # Define thermodynamic state of interest.
        from perses.samplers.thermodynamics import ThermodynamicState
        thermodynamic_states = dict()
        temperature = 300*unit.kelvin
        pressure = 1.0*unit.atmospheres
        for component in ['receptor', 'complex']:
            thermodynamic_states['explicit' + '-' + component] = ThermodynamicState(system=systems['explicit' + '-' + component], temperature=temperature, pressure=pressure)
            #thermodynamic_states['implicit' + '-' + component] = ThermodynamicState(system=systems['implicit' + '-' + component], temperature=temperature)
            thermodynamic_states['vacuum' + '-' + component]   = ThermodynamicState(system=systems['vacuum' + '-' + component], temperature=temperature)

        # Create SAMS samplers
        from perses.samplers.samplers import SamplerState, MCMCSampler, ExpandedEnsembleSampler, SAMSSampler
        mcmc_samplers = dict()
        exen_samplers = dict()
        sams_samplers = dict()
        for environment in environments:
            storage = None
            if self.storage:
                storage = NetCDFStorageView(self.storage, envname=environment)

            chemical_state_key = proposal_engines[environment].compute_state_key(topologies[environment])
            if environment[0:8] == 'explicit':
                sampler_state = SamplerState(system=systems[environment], positions=positions[environment], box_vectors=systems[environment].getDefaultPeriodicBoxVectors())
            else:
                sampler_state = SamplerState(system=systems[environment], positions=positions[environment])
            mcmc_samplers[environment] = MCMCSampler(thermodynamic_states[environment], sampler_state, topology=topologies[environment], storage=storage)
            mcmc_samplers[environment].nsteps = 5 # reduce number of steps for testing
            mcmc_samplers[environment].verbose = True
            exen_samplers[environment] = ExpandedEnsembleSampler(mcmc_samplers[environment], topologies[environment], chemical_state_key, proposal_engines[environment], self.geometry_engine, options={'nsteps':5}, storage=storage)
            exen_samplers[environment].verbose = True
            sams_samplers[environment] = SAMSSampler(exen_samplers[environment], storage=storage)
            sams_samplers[environment].verbose = True

        # Create test MultiTargetDesign sampler.
        from perses.samplers.samplers import MultiTargetDesign
        target_samplers = { sams_samplers['explicit-complex'] : 1.0, sams_samplers['explicit-receptor'] : -1.0 }
        designer = MultiTargetDesign(target_samplers, storage=self.storage)
        designer.verbose = True

        # Store things.
        self.environments = environments
        self.topologies = topologies
        self.positions = positions
        self.systems = systems
        self.system_generators = system_generators
        self.proposal_engines = proposal_engines
        self.thermodynamic_states = thermodynamic_states
        self.mcmc_samplers = mcmc_samplers
        self.exen_samplers = exen_samplers
        self.sams_samplers = sams_samplers
        self.designer = designer

class MybTestSystem(PersesTestSystem):
    """
    Create a consistent set of SAMS samplers useful for testing PointMutationEngine on Myb:peptide interaction in various solvents.

    Properties
    ----------
    environments : list of str
        Available environments: ['vacuum', 'explicit', 'implicit']
    topologies : dict of simtk.openmm.app.Topology
        Initial system Topology objects; topologies[environment] is the topology for `environment`
    positions : dict of simtk.unit.Quantity of [nparticles,3] with units compatible with nanometers
        Initial positions corresponding to initial Topology objects
    system_generators : dict of SystemGenerator objects
        SystemGenerator objects for environments
    proposal_engines : dict of ProposalEngine
        Proposal engines
    themodynamic_states : dict of thermodynamic_states
        Themodynamic states for each environment
    mcmc_samplers : dict of MCMCSampler objects
        MCMCSampler objects for environments
    exen_samplers : dict of ExpandedEnsembleSampler objects
        ExpandedEnsembleSampler objects for environments
    sams_samplers : dict of SAMSSampler objects
        SAMSSampler objects for environments
    designer : MultiTargetDesign sampler
        Example MultiTargetDesign sampler for implicit solvent hydration free energies

    Examples
    --------

    >>> from perses.tests.testsystems import MybTestSystem
    >>> testsystem = MybTestSystem()
    # Build a system
    >>> system = testsystem.system_generators['vacuum-peptide'].build_system(testsystem.topologies['vacuum-peptide'])
    # Retrieve a SAMSSampler
    >>> sams_sampler = testsystem.sams_samplers['implicit-peptide']

    """
    def __init__(self, **kwargs):
        super(MybTestSystem, self).__init__(**kwargs)
        environments = ['explicit-complex', 'explicit-peptide', 'implicit-complex', 'implicit-peptide', 'vacuum-complex', 'vacuum-peptide']

        # Use sterics in proposals
        self.geometry_engine.use_sterics = True

        # Write atom-by-atom geometry output.
        self.geometry_engine.write_proposal_pdb = True
        self.geometry_engine.pdb_filename_prefix = 'geometry'

        # Create a system generator for our desired forcefields.
        from perses.rjmc.topology_proposal import SystemGenerator
        system_generators = dict()
        system_generators['explicit'] = SystemGenerator(['amber99sbildn.xml', 'tip3p.xml'],
            forcefield_kwargs={ 'nonbondedMethod' : app.CutoffPeriodic, 'nonbondedCutoff' : 9.0 * unit.angstrom, 'implicitSolvent' : None, 'constraints' : None },
            use_antechamber=False)
        system_generators['explicit-complex'] = system_generators['explicit']
        system_generators['explicit-peptide'] = system_generators['explicit']
        system_generators['implicit'] = SystemGenerator(['amber99sbildn.xml', 'amber99_obc.xml'],
            forcefield_kwargs={ 'nonbondedMethod' : app.NoCutoff, 'implicitSolvent' : app.OBC2, 'constraints' : None },
            use_antechamber=False)
        system_generators['implicit-complex'] = system_generators['implicit']
        system_generators['implicit-peptide'] = system_generators['implicit']
        system_generators['vacuum'] = SystemGenerator(['amber99sbildn.xml'],
            forcefield_kwargs={ 'nonbondedMethod' : app.NoCutoff, 'implicitSolvent' : None, 'constraints' : None },
            use_antechamber=False)
        system_generators['vacuum-complex'] = system_generators['vacuum']
        system_generators['vacuum-peptide'] = system_generators['vacuum']

        # Create peptide in solvent.
        from pkg_resources import resource_filename
        pdb_filename = resource_filename('perses', 'data/1sb0.pdb')
        import pdbfixer
        from simtk.openmm.app import PDBFile, Modeller
        topologies = dict()
        positions = dict()
        #pdbfile = PDBFile(pdb_filename)
        [fixer_topology, fixer_positions] = load_via_pdbfixer(pdb_filename)
        topologies['complex'] = fixer_topology
        positions['complex'] = fixer_positions
        modeller = Modeller(topologies['complex'], positions['complex'])
        chains_to_delete = [ chain for chain in modeller.getTopology().chains() if chain.id == 'A' ] # remove chain A
        modeller.delete(chains_to_delete)
        topologies['peptide'] = modeller.getTopology()
        positions['peptide'] = modeller.getPositions()

        # Create all environments.
        for environment in ['implicit', 'vacuum']:
            for component in ['peptide', 'complex']:
                topologies[environment + '-' + component] = topologies[component]
                positions[environment + '-' + component] = positions[component]

        # Set up in explicit solvent.
        for component in ['peptide', 'complex']:
            modeller = app.Modeller(topologies[component], positions[component])
            modeller.addSolvent(system_generators['explicit'].getForceField(), model='tip3p', padding=9.0*unit.angstrom)
            topologies['explicit' + '-' + component] = modeller.getTopology()
            positions['explicit' + '-' + component] = modeller.getPositions()

        # Set up the proposal engines.
        allowed_mutations = list()
        for resid in ['91', '99', '103', '105']:
            for resname in ['ALA', 'LEU', 'VAL', 'PHE', 'CYS', 'THR', 'TRP', 'TYR', 'GLU', 'ASP', 'LYS', 'ARG', 'ASN']:
                allowed_mutations.append([(resid, resname)])
        from perses.rjmc.topology_proposal import PointMutationEngine
        proposal_metadata = {
            'ffxmls' : ['amber99sbildn.xml'], # take sidechain definitions from this ffxml file
            'always_change' : True # don't propose self-transitions
            }
        proposal_engines = dict()
        chain_id = 'B'
        for environment in environments:
            proposal_engines[environment] = PointMutationEngine(topologies[environment], system_generators[environment], chain_id, proposal_metadata=proposal_metadata, allowed_mutations=allowed_mutations)

        # Generate systems
        systems = dict()
        for environment in environments:
            systems[environment] = system_generators[environment].build_system(topologies[environment])

        # Define thermodynamic state of interest.
        from perses.samplers.thermodynamics import ThermodynamicState
        thermodynamic_states = dict()
        temperature = 300*unit.kelvin
        pressure = 1.0*unit.atmospheres
        for component in ['peptide', 'complex']:
            thermodynamic_states['explicit' + '-' + component] = ThermodynamicState(system=systems['explicit' + '-' + component], temperature=temperature, pressure=pressure)
            thermodynamic_states['implicit' + '-' + component] = ThermodynamicState(system=systems['implicit' + '-' + component], temperature=temperature)
            thermodynamic_states['vacuum' + '-' + component]   = ThermodynamicState(system=systems['vacuum' + '-' + component], temperature=temperature)

        # Create SAMS samplers
        from perses.samplers.samplers import SamplerState, MCMCSampler, ExpandedEnsembleSampler, SAMSSampler
        mcmc_samplers = dict()
        exen_samplers = dict()
        sams_samplers = dict()
        for environment in environments:
            storage = None
            if self.storage:
                storage = NetCDFStorageView(self.storage, envname=environment)

            chemical_state_key = proposal_engines[environment].compute_state_key(topologies[environment])
            if environment[0:8] == 'explicit':
                sampler_state = SamplerState(system=systems[environment], positions=positions[environment], box_vectors=systems[environment].getDefaultPeriodicBoxVectors())
            else:
                sampler_state = SamplerState(system=systems[environment], positions=positions[environment])
            mcmc_samplers[environment] = MCMCSampler(thermodynamic_states[environment], sampler_state, topology=topologies[environment], storage=storage)
            mcmc_samplers[environment].nsteps = 500 # reduce number of steps for testing
            mcmc_samplers[environment].verbose = True
            exen_samplers[environment] = ExpandedEnsembleSampler(mcmc_samplers[environment], topologies[environment], chemical_state_key, proposal_engines[environment], self.geometry_engine, options={'nsteps':0}, storage=storage)
            exen_samplers[environment].verbose = True
            sams_samplers[environment] = SAMSSampler(exen_samplers[environment], storage=storage)
            sams_samplers[environment].verbose = True

        # Create test MultiTargetDesign sampler.
        from perses.samplers.samplers import MultiTargetDesign
        target_samplers = { sams_samplers['vacuum-complex'] : 1.0, sams_samplers['vacuum-peptide'] : -1.0 }
        designer = MultiTargetDesign(target_samplers, storage=self.storage)
        designer.verbose = True

        # Store things.
        self.environments = environments
        self.topologies = topologies
        self.positions = positions
        self.systems = systems
        self.system_generators = system_generators
        self.proposal_engines = proposal_engines
        self.thermodynamic_states = thermodynamic_states
        self.mcmc_samplers = mcmc_samplers
        self.exen_samplers = exen_samplers
        self.sams_samplers = sams_samplers
        self.designer = designer

class AblImatinibResistanceTestSystem(PersesTestSystem):
    """
    Create a consistent set of SAMS samplers useful for testing PointMutationEngine on Abl:imatinib.

    Properties
    ----------
    environments : list of str
        Available environments: ['vacuum', 'explicit', 'implicit']
    topologies : dict of simtk.openmm.app.Topology
        Initial system Topology objects; topologies[environment] is the topology for `environment`
    positions : dict of simtk.unit.Quantity of [nparticles,3] with units compatible with nanometers
        Initial positions corresponding to initial Topology objects
    system_generators : dict of SystemGenerator objects
        SystemGenerator objects for environments
    proposal_engines : dict of ProposalEngine
        Proposal engines
    themodynamic_states : dict of thermodynamic_states
        Themodynamic states for each environment
    mcmc_samplers : dict of MCMCSampler objects
        MCMCSampler objects for environments
    exen_samplers : dict of ExpandedEnsembleSampler objects
        ExpandedEnsembleSampler objects for environments
    sams_samplers : dict of SAMSSampler objects
        SAMSSampler objects for environments
    designer : MultiTargetDesign sampler
        Example MultiTargetDesign sampler for implicit solvent hydration free energies

    Examples
    --------

    >>> from perses.tests.testsystems import AblImatinibResistanceTestSystem
    >>> testsystem = AblImatinibResistanceTestSystem()
    # Build a system
    >>> system = testsystem.system_generators['vacuum-inhibitor'].build_system(testsystem.topologies['vacuum-inhibitor'])
    # Retrieve a SAMSSampler
    >>> sams_sampler = testsystem.sams_samplers['vacuum-inhibitor']

    """
    def __init__(self, **kwargs):
        super(AblImatinibResistanceTestSystem, self).__init__(**kwargs)
        solvents = ['vacuum', 'explicit'] # TODO: Add 'implicit' once GBSA parameterization for small molecules is working
#        solvents = ['vacuum'] # DEBUG
        components = ['receptor', 'complex'] # TODO: Add 'ATP:kinase' complex to enable resistance design
        padding = 9.0*unit.angstrom
        explicit_solvent_model = 'tip3p'
        setup_path = 'data/abl-imatinib'
        thermodynamic_states = dict()
        temperature = 300*unit.kelvin
        pressure = 1.0*unit.atmospheres

        # Construct list of all environments
        environments = list()
        for solvent in solvents:
            for component in components:
                environment = solvent + '-' + component
                environments.append(environment)

        # Create a system generator for desired forcefields
        from perses.rjmc.topology_proposal import SystemGenerator
        from pkg_resources import resource_filename
        gaff_xml_filename = resource_filename('perses', 'data/gaff.xml')
        system_generators = dict()
        system_generators['explicit'] = SystemGenerator([gaff_xml_filename, 'amber99sbildn.xml', 'tip3p.xml'],
            forcefield_kwargs={ 'nonbondedMethod' : app.CutoffPeriodic, 'nonbondedCutoff' : 9.0 * unit.angstrom, 'implicitSolvent' : None, 'constraints' : None },
            use_antechamber=True)
        system_generators['implicit'] = SystemGenerator([gaff_xml_filename, 'amber99sbildn.xml', 'amber99_obc.xml'],
            forcefield_kwargs={ 'nonbondedMethod' : app.NoCutoff, 'implicitSolvent' : app.OBC2, 'constraints' : None },
            use_antechamber=True)
        system_generators['vacuum'] = SystemGenerator([gaff_xml_filename, 'amber99sbildn.xml'],
            forcefield_kwargs={ 'nonbondedMethod' : app.NoCutoff, 'implicitSolvent' : None, 'constraints' : None },
            use_antechamber=True)
        # Copy system generators for all environments
        for solvent in solvents:
            for component in components:
                environment = solvent + '-' + component
                system_generators[environment] = system_generators[solvent]

        # Load topologies and positions for all components
        from simtk.openmm.app import PDBFile, Modeller
        topologies = dict()
        positions = dict()
        for component in components:
            pdb_filename = resource_filename('perses', os.path.join(setup_path, '%s.pdb' % component))
            pdbfile = PDBFile(pdb_filename)
            topologies[component] = pdbfile.topology
            positions[component] = pdbfile.positions

        # Construct positions and topologies for all solvent environments
        for solvent in solvents:
            for component in components:
                environment = solvent + '-' + component
                if solvent == 'explicit':
                    # Create MODELLER object.
                    modeller = app.Modeller(topologies[component], positions[component])
                    modeller.addSolvent(system_generators[solvent].getForceField(), model='tip3p', padding=9.0*unit.angstrom)
                    topologies[environment] = modeller.getTopology()
                    positions[environment] = modeller.getPositions()
                else:
                    environment = solvent + '-' + component
                    topologies[environment] = topologies[component]
                    positions[environment] = positions[component]

        # Set up resistance mutation proposal engines
        allowed_mutations = list()
        # TODO: Expand this beyond the ATP binding site
        for resid in ['22', '37', '52', '55', '65', '81', '125', '128', '147', '148']:
            for resname in ['ALA', 'CYS', 'ASP', 'GLU', 'PHE', 'HIS', 'ILE', 'LYS', 'LEU', 'MET', 'ASN', 'PRO', 'GLN', 'ARG', 'SER', 'THR', 'VAL', 'TRP', 'TYR']:
                allowed_mutations.append([(resid, resname)])
        from perses.rjmc.topology_proposal import PointMutationEngine
        proposal_metadata = { 'ffxmls' : ['amber99sbildn.xml'] }
        proposal_engines = dict()
        chain_id = 'A'
        for solvent in solvents:
            for component in ['complex', 'receptor']: # Mutations only apply to components that contain the kinase
                environment = solvent + '-' + component
                proposal_engines[environment] = PointMutationEngine(topologies[environment], system_generators[environment], chain_id, proposal_metadata=proposal_metadata, allowed_mutations=allowed_mutations)

        # Generate systems ror all environments
        systems = dict()
        for environment in environments:
            systems[environment] = system_generators[environment].build_system(topologies[environment])

        # Create SAMS samplers
        from perses.samplers.thermodynamics import ThermodynamicState
        from perses.samplers.samplers import SamplerState, MCMCSampler, ExpandedEnsembleSampler, SAMSSampler
        mcmc_samplers = dict()
        exen_samplers = dict()
        sams_samplers = dict()
        thermodynamic_states = dict()
        for solvent in solvents:
            for component in components:
                environment = solvent + '-' + component
                chemical_state_key = proposal_engines[environment].compute_state_key(topologies[environment])

                storage = None
                if self.storage:
                    storage = NetCDFStorageView(self.storage, envname=environment)

                if solvent == 'explicit':
                    thermodynamic_state = ThermodynamicState(system=systems[environment], temperature=temperature, pressure=pressure)
                    sampler_state = SamplerState(system=systems[environment], positions=positions[environment], box_vectors=systems[environment].getDefaultPeriodicBoxVectors())
                else:
                    thermodynamic_state = ThermodynamicState(system=systems[environment], temperature=temperature)
                    sampler_state = SamplerState(system=systems[environment], positions=positions[environment])

                mcmc_samplers[environment] = MCMCSampler(thermodynamic_state, sampler_state, topology=topologies[environment], storage=storage)
                mcmc_samplers[environment].nsteps = 5 # reduce number of steps for testing
                mcmc_samplers[environment].verbose = True
                exen_samplers[environment] = ExpandedEnsembleSampler(mcmc_samplers[environment], topologies[environment], chemical_state_key, self.geometry_engine, proposal_engines[environment], options={'nsteps':5}, storage=storage)
                exen_samplers[environment].verbose = True
                sams_samplers[environment] = SAMSSampler(exen_samplers[environment], storage=storage)
                sams_samplers[environment].verbose = True
                thermodynamic_states[environment] = thermodynamic_state

        # Create test MultiTargetDesign sampler.
        # TODO: Replace this with inhibitor:kinase and ATP:kinase ratio
        from perses.samplers.samplers import MultiTargetDesign
        target_samplers = { sams_samplers['vacuum-complex'] : 1.0, sams_samplers['vacuum-receptor'] : -1.0 }
        designer = MultiTargetDesign(target_samplers, storage=self.storage)
        designer.verbose = True

        # Store things.
        self.components = components
        self.solvents = solvents
        self.environments = environments
        self.topologies = topologies
        self.positions = positions
        self.systems = systems
        self.system_generators = system_generators
        self.proposal_engines = proposal_engines
        self.thermodynamic_states = thermodynamic_states
        self.mcmc_samplers = mcmc_samplers
        self.exen_samplers = exen_samplers
        self.sams_samplers = sams_samplers
        self.designer = designer

        # This system must currently be minimized.
        minimize(self)

class AblAffinityTestSystem(PersesTestSystem):
    """
    Create a consistent set of SAMS samplers useful for optimizing kinase inhibitor affinity to Abl.

    TODO: Generalize to standard inhibitor:protein test system and extend to T4 lysozyme small molecules.

    Properties
    ----------
    environments : list of str
        Available environments: ['vacuum', 'explicit', 'implicit']
    topologies : dict of simtk.openmm.app.Topology
        Initial system Topology objects; topologies[environment] is the topology for `environment`
    positions : dict of simtk.unit.Quantity of [nparticles,3] with units compatible with nanometers
        Initial positions corresponding to initial Topology objects
    system_generators : dict of SystemGenerator objects
        SystemGenerator objects for environments
    proposal_engines : dict of ProposalEngine
        Proposal engines
    themodynamic_states : dict of thermodynamic_states
        Themodynamic states for each environment
    mcmc_samplers : dict of MCMCSampler objects
        MCMCSampler objects for environments
    exen_samplers : dict of ExpandedEnsembleSampler objects
        ExpandedEnsembleSampler objects for environments
    sams_samplers : dict of SAMSSampler objects
        SAMSSampler objects for environments
    designer : MultiTargetDesign sampler
        Example MultiTargetDesign sampler for implicit solvent hydration free energies

    Examples
    --------

    >>> from perses.tests.testsystems import AblAffinityTestSystem
    >>> testsystem = AblAffinityestSystem()
    # Build a system
    >>> system = testsystem.system_generators['vacuum-inhibitor'].build_system(testsystem.topologies['vacuum-inhibitor'])
    # Retrieve a SAMSSampler
    >>> sams_sampler = testsystem.sams_samplers['vacuum-inhibitor']

    """
    def __init__(self, **kwargs):
        super(AblAffinityTestSystem, self).__init__(**kwargs)
        solvents = ['vacuum', 'explicit'] # TODO: Add 'implicit' once GBSA parameterization for small molecules is working
        solvents = ['vacuum'] # DEBUG
        components = ['inhibitor', 'complex'] # TODO: Add 'ATP:kinase' complex to enable resistance design
        padding = 9.0*unit.angstrom
        explicit_solvent_model = 'tip3p'
        setup_path = 'data/abl-imatinib'
        thermodynamic_states = dict()
        temperature = 300*unit.kelvin
        pressure = 1.0*unit.atmospheres

        # Construct list of all environments
        environments = list()
        for solvent in solvents:
            for component in components:
                environment = solvent + '-' + component
                environments.append(environment)

        # Read SMILES from CSV file of clinical kinase inhibitors.
        from pkg_resources import resource_filename
        smiles_filename = resource_filename('perses', 'data/clinical-kinase-inhibitors.csv')
        import csv
        molecules = list()
        with open(smiles_filename, 'r') as csvfile:
            csvreader = csv.reader(csvfile, delimiter=',', quotechar='"')
            for row in csvreader:
                name = row[0]
                smiles = row[1]
                molecules.append(smiles)
        # Add current molecule
        molecules.append('Cc1ccc(cc1Nc2nccc(n2)c3cccnc3)NC(=O)c4ccc(cc4)C[NH+]5CCN(CC5)C')
        self.molecules = molecules

        # Expand molecules without explicit stereochemistry and make canonical isomeric SMILES.
        molecules = sanitizeSMILES(self.molecules)

        # Create a system generator for desired forcefields
        from perses.rjmc.topology_proposal import SystemGenerator
        from pkg_resources import resource_filename
        gaff_xml_filename = resource_filename('perses', 'data/gaff.xml')
        system_generators = dict()
        system_generators['explicit'] = SystemGenerator([gaff_xml_filename, 'amber99sbildn.xml', 'tip3p.xml'],
            forcefield_kwargs={ 'nonbondedMethod' : app.CutoffPeriodic, 'nonbondedCutoff' : 9.0 * unit.angstrom, 'implicitSolvent' : None, 'constraints' : None },
            use_antechamber=True)
        system_generators['implicit'] = SystemGenerator([gaff_xml_filename, 'amber99sbildn.xml', 'amber99_obc.xml'],
            forcefield_kwargs={ 'nonbondedMethod' : app.NoCutoff, 'implicitSolvent' : app.OBC2, 'constraints' : None },
            use_antechamber=True)
        system_generators['vacuum'] = SystemGenerator([gaff_xml_filename, 'amber99sbildn.xml'],
            forcefield_kwargs={ 'nonbondedMethod' : app.NoCutoff, 'implicitSolvent' : None, 'constraints' : None },
            use_antechamber=True)
        # Copy system generators for all environments
        for solvent in solvents:
            for component in components:
                environment = solvent + '-' + component
                system_generators[environment] = system_generators[solvent]

        # Load topologies and positions for all components
        from simtk.openmm.app import PDBFile, Modeller
        topologies = dict()
        positions = dict()
        for component in components:
            pdb_filename = resource_filename('perses', os.path.join(setup_path, '%s.pdb' % component))
            print(pdb_filename)
            pdbfile = PDBFile(pdb_filename)
            topologies[component] = pdbfile.topology
            positions[component] = pdbfile.positions

        # Construct positions and topologies for all solvent environments
        for solvent in solvents:
            for component in components:
                environment = solvent + '-' + component
                if solvent == 'explicit':
                    # Create MODELLER object.
                    modeller = app.Modeller(topologies[component], positions[component])
                    modeller.addSolvent(system_generators[solvent].getForceField(), model='tip3p', padding=9.0*unit.angstrom)
                    topologies[environment] = modeller.getTopology()
                    positions[environment] = modeller.getPositions()
                else:
                    environment = solvent + '-' + component
                    topologies[environment] = topologies[component]
                    positions[environment] = positions[component]

        # Set up the proposal engines.
        from perses.rjmc.topology_proposal import SmallMoleculeSetProposalEngine
        proposal_metadata = { }
        proposal_engines = dict()
        for environment in environments:
            storage = None
            if self.storage:
                storage = NetCDFStorageView(self.storage, envname=environment)
            proposal_engines[environment] = SmallMoleculeSetProposalEngine(molecules, system_generators[environment], residue_name='MOL', storage=storage)

        # Generate systems
        systems = dict()
        for environment in environments:
            systems[environment] = system_generators[environment].build_system(topologies[environment])

        # Define thermodynamic state of interest.
        from perses.samplers.thermodynamics import ThermodynamicState
        thermodynamic_states = dict()
        temperature = 300*unit.kelvin
        pressure = 1.0*unit.atmospheres
        for component in components:
            for solvent in solvents:
                environment = solvent + '-' + component
                if solvent == 'explicit':
                    thermodynamic_states[environment] = ThermodynamicState(system=systems[environment], temperature=temperature, pressure=pressure)
                else:
                    thermodynamic_states[environment]   = ThermodynamicState(system=systems[environment], temperature=temperature)

        # Create SAMS samplers
        from perses.samplers.samplers import SamplerState, MCMCSampler, ExpandedEnsembleSampler, SAMSSampler
        mcmc_samplers = dict()
        exen_samplers = dict()
        sams_samplers = dict()
        for solvent in solvents:
            for component in components:
                environment = solvent + '-' + component
                chemical_state_key = proposal_engines[environment].compute_state_key(topologies[environment])

                storage = None
                if self.storage:
                    storage = NetCDFStorageView(self.storage, envname=environment)

                if solvent == 'explicit':
                    thermodynamic_state = ThermodynamicState(system=systems[environment], temperature=temperature, pressure=pressure)
                    sampler_state = SamplerState(system=systems[environment], positions=positions[environment], box_vectors=systems[environment].getDefaultPeriodicBoxVectors())
                else:
                    thermodynamic_state = ThermodynamicState(system=systems[environment], temperature=temperature)
                    sampler_state = SamplerState(system=systems[environment], positions=positions[environment])

                mcmc_samplers[environment] = MCMCSampler(thermodynamic_state, sampler_state, topology=topologies[environment], storage=storage)
                mcmc_samplers[environment].nsteps = 5 # reduce number of steps for testing
                mcmc_samplers[environment].verbose = True
                exen_samplers[environment] = ExpandedEnsembleSampler(mcmc_samplers[environment], topologies[environment], chemical_state_key, proposal_engines[environment], self.geometry_engine, options={'nsteps':5}, storage=storage)
                exen_samplers[environment].verbose = True
                sams_samplers[environment] = SAMSSampler(exen_samplers[environment], storage=storage)
                sams_samplers[environment].verbose = True
                thermodynamic_states[environment] = thermodynamic_state

        # Create test MultiTargetDesign sampler.
        # TODO: Replace this with inhibitor:kinase and ATP:kinase ratio
        from perses.samplers.samplers import MultiTargetDesign
        target_samplers = { sams_samplers['vacuum-complex'] : 1.0, sams_samplers['vacuum-inhibitor'] : -1.0 }
        designer = MultiTargetDesign(target_samplers, storage=self.storage)
        designer.verbose = True

        # Store things.
        self.molecules = molecules
        self.environments = environments
        self.topologies = topologies
        self.positions = positions
        self.system_generators = system_generators
        self.systems = systems
        self.proposal_engines = proposal_engines
        self.thermodynamic_states = thermodynamic_states
        self.mcmc_samplers = mcmc_samplers
        self.exen_samplers = exen_samplers
        self.sams_samplers = sams_samplers
        self.designer = designer

        # This system must currently be minimized.
        minimize(self)

class AblImatinibProtonationStateTestSystem(PersesTestSystem):
    """
    Create a consistent set of SAMS samplers useful for sampling protonation states of the Abl:imatinib complex.

    Properties
    ----------
    environments : list of str
        Available environments: ['vacuum', 'explicit', 'implicit']
    topologies : dict of simtk.openmm.app.Topology
        Initial system Topology objects; topologies[environment] is the topology for `environment`
    positions : dict of simtk.unit.Quantity of [nparticles,3] with units compatible with nanometers
        Initial positions corresponding to initial Topology objects
    system_generators : dict of SystemGenerator objects
        SystemGenerator objects for environments
    proposal_engines : dict of ProposalEngine
        Proposal engines
    themodynamic_states : dict of thermodynamic_states
        Themodynamic states for each environment
    mcmc_samplers : dict of MCMCSampler objects
        MCMCSampler objects for environments
    exen_samplers : dict of ExpandedEnsembleSampler objects
        ExpandedEnsembleSampler objects for environments
    sams_samplers : dict of SAMSSampler objects
        SAMSSampler objects for environments
    designer : MultiTargetDesign sampler
        Example MultiTargetDesign sampler for implicit solvent hydration free energies

    Examples
    --------

    >>> from perses.tests.testsystems import AblImatinibProtonationStateTestSystem
    >>> testsystem = AblImatinibProtonationStateTestSystem()
    # Build a system
    >>> system = testsystem.system_generators['explicit-inhibitor'].build_system(testsystem.topologies['explicit-inhibitor'])
    # Retrieve a SAMSSampler
    >>> sams_sampler = testsystem.sams_samplers['explicit-inhibitor']

    """
    def __init__(self, **kwargs):
        super(AblImatinibProtonationStateTestSystem, self).__init__(**kwargs)
        solvents = ['vacuum', 'explicit'] # TODO: Add 'implicit' once GBSA parameterization for small molecules is working
        components = ['inhibitor', 'complex'] # TODO: Add 'ATP:kinase' complex to enable resistance design
        #solvents = ['vacuum'] # DEBUG: Just try vacuum for now
        #components = ['inhibitor'] # DEBUG: Just try inhibitor for now
        padding = 9.0*unit.angstrom
        explicit_solvent_model = 'tip3p'
        setup_path = 'data/constant-pH/abl-imatinib'
        thermodynamic_states = dict()
        temperature = 300*unit.kelvin
        pressure = 1.0*unit.atmospheres

        # Construct list of all environments
        environments = list()
        for solvent in solvents:
            for component in components:
                environment = solvent + '-' + component
                environments.append(environment)

        # Read mol2 file containing protonation states and extract canonical isomeric SMILES from this.
        from pkg_resources import resource_filename
        molecules = list()
        mol2_filename = resource_filename('perses', os.path.join(setup_path, 'Imatinib-epik-charged.mol2'))
        ifs = oechem.oemolistream(mol2_filename)
        mol = oechem.OEMol()
        while oechem.OEReadMolecule(ifs, mol):
            smiles = oechem.OEMolToSmiles(mol)
            molecules.append(smiles)
        # Read log probabilities
        log_state_penalties = dict()
        state_penalties_filename = resource_filename('perses', os.path.join(setup_path, 'Imatinib-state-penalties.out'))
        for (smiles, log_state_penalty) in zip(molecules, np.fromfile(state_penalties_filename, sep='\n')):
            log_state_penalties[smiles] = log_state_penalty

        # Add current molecule
        smiles = 'Cc1ccc(cc1Nc2nccc(n2)c3cccnc3)NC(=O)c4ccc(cc4)C[NH+]5CCN(CC5)C'
        molecules.append(smiles)
        self.molecules = molecules
        log_state_penalties[smiles] = 100.0 # this should have zero weight

        # Expand molecules without explicit stereochemistry and make canonical isomeric SMILES.
        molecules = sanitizeSMILES(self.molecules)

        # Create a system generator for desired forcefields
        # TODO: Debug why we can't ue pregenerated molecule ffxml parameters. This may be an openmoltools issue.
        molecules_xml_filename = resource_filename('perses', os.path.join(setup_path, 'Imatinib-epik-charged.ffxml'))

        print('Creating system generators...')
        from perses.rjmc.topology_proposal import SystemGenerator
        gaff_xml_filename = resource_filename('perses', 'data/gaff.xml')
        system_generators = dict()
        system_generators['explicit'] = SystemGenerator([gaff_xml_filename, 'amber99sbildn.xml', 'tip3p.xml'],
            forcefield_kwargs={ 'nonbondedMethod' : app.CutoffPeriodic, 'nonbondedCutoff' : 9.0 * unit.angstrom, 'implicitSolvent' : None, 'constraints' : None },
            use_antechamber=True)
        system_generators['implicit'] = SystemGenerator([gaff_xml_filename, 'amber99sbildn.xml', 'amber99_obc.xml'],
            forcefield_kwargs={ 'nonbondedMethod' : app.NoCutoff, 'implicitSolvent' : app.OBC2, 'constraints' : None },
            use_antechamber=True)
        system_generators['vacuum'] = SystemGenerator([gaff_xml_filename, 'amber99sbildn.xml'],
            forcefield_kwargs={ 'nonbondedMethod' : app.NoCutoff, 'implicitSolvent' : None, 'constraints' : None },
            use_antechamber=True)
        # Copy system generators for all environments
        for solvent in solvents:
            for component in components:
                environment = solvent + '-' + component
                system_generators[environment] = system_generators[solvent]

        # Load topologies and positions for all components
        from simtk.openmm.app import PDBFile, Modeller
        topologies = dict()
        positions = dict()
        for component in components:
            pdb_filename = resource_filename('perses', os.path.join(setup_path, '%s.pdb' % component))
            print(pdb_filename)
            pdbfile = PDBFile(pdb_filename)
            topologies[component] = pdbfile.topology
            positions[component] = pdbfile.positions

        # Construct positions and topologies for all solvent environments
        print('Constructing positions and topologies...')
        for solvent in solvents:
            for component in components:
                environment = solvent + '-' + component
                if solvent == 'explicit':
                    # Create MODELLER object.
                    modeller = app.Modeller(topologies[component], positions[component])
                    modeller.addSolvent(system_generators[solvent].getForceField(), model='tip3p', padding=9.0*unit.angstrom)
                    topologies[environment] = modeller.getTopology()
                    positions[environment] = modeller.getPositions()
                else:
                    environment = solvent + '-' + component
                    topologies[environment] = topologies[component]
                    positions[environment] = positions[component]

                natoms = sum( 1 for atom in topologies[environment].atoms() )
                print("System '%s' has %d atoms" % (environment, natoms))

        # Set up the proposal engines.
        print('Initializing proposal engines...')
        from perses.rjmc.topology_proposal import SmallMoleculeSetProposalEngine
        proposal_metadata = { }
        proposal_engines = dict()
        for environment in environments:
            proposal_engines[environment] = SmallMoleculeSetProposalEngine(molecules, system_generators[environment], residue_name='MOL')

        # Generate systems
        print('Building systems...')
        systems = dict()
        for environment in environments:
            systems[environment] = system_generators[environment].build_system(topologies[environment])

        # Define thermodynamic state of interest.
        print('Defining thermodynamic states...')
        from perses.samplers.thermodynamics import ThermodynamicState
        thermodynamic_states = dict()
        temperature = 300*unit.kelvin
        pressure = 1.0*unit.atmospheres
        for component in components:
            for solvent in solvents:
                environment = solvent + '-' + component
                if solvent == 'explicit':
                    thermodynamic_states[environment] = ThermodynamicState(system=systems[environment], temperature=temperature, pressure=pressure)
                else:
                    thermodynamic_states[environment]   = ThermodynamicState(system=systems[environment], temperature=temperature)

        # Create SAMS samplers
        print('Creating SAMS samplers...')
        from perses.samplers.samplers import SamplerState, MCMCSampler, ExpandedEnsembleSampler, SAMSSampler
        mcmc_samplers = dict()
        exen_samplers = dict()
        sams_samplers = dict()
        for solvent in solvents:
            for component in components:
                environment = solvent + '-' + component
                chemical_state_key = proposal_engines[environment].compute_state_key(topologies[environment])

                storage = None
                if self.storage:
                    storage = NetCDFStorageView(self.storage, envname=environment)

                if solvent == 'explicit':
                    thermodynamic_state = ThermodynamicState(system=systems[environment], temperature=temperature, pressure=pressure)
                    sampler_state = SamplerState(system=systems[environment], positions=positions[environment], box_vectors=systems[environment].getDefaultPeriodicBoxVectors())
                else:
                    thermodynamic_state = ThermodynamicState(system=systems[environment], temperature=temperature)
                    sampler_state = SamplerState(system=systems[environment], positions=positions[environment])

                mcmc_samplers[environment] = MCMCSampler(thermodynamic_state, sampler_state, topology=topologies[environment], storage=storage)
                mcmc_samplers[environment].nsteps = 5 # reduce number of steps for testing
                mcmc_samplers[environment].verbose = True
                exen_samplers[environment] = ExpandedEnsembleSampler(mcmc_samplers[environment], topologies[environment], chemical_state_key, proposal_engines[environment], self.geometry_engine, options={'nsteps':5}, storage=storage)
                exen_samplers[environment].verbose = True
                sams_samplers[environment] = SAMSSampler(exen_samplers[environment], storage=storage)
                sams_samplers[environment].verbose = True
                thermodynamic_states[environment] = thermodynamic_state

        # Create a constant-pH sampler
        from perses.samplers.samplers import ProtonationStateSampler
        designer = ProtonationStateSampler(complex_sampler=exen_samplers['explicit-complex'], solvent_sampler=sams_samplers['explicit-inhibitor'], log_state_penalties=log_state_penalties, storage=self.storage)
        designer.verbose = True

        # Store things.
        self.molecules = molecules
        self.environments = environments
        self.topologies = topologies
        self.positions = positions
        self.system_generators = system_generators
        self.systems = systems
        self.proposal_engines = proposal_engines
        self.thermodynamic_states = thermodynamic_states
        self.mcmc_samplers = mcmc_samplers
        self.exen_samplers = exen_samplers
        self.sams_samplers = sams_samplers
        self.designer = designer

        # This system must currently be minimized.
        minimize(self)
        print('AblImatinibProtonationStateTestSystem initialized.')

class ImidazoleProtonationStateTestSystem(PersesTestSystem):
    """
    Create a consistent set of SAMS samplers useful for sampling protonation states of imidazole in water.

    Properties
    ----------
    environments : list of str
        Available environments: ['vacuum', 'explicit', 'implicit']
    topologies : dict of simtk.openmm.app.Topology
        Initial system Topology objects; topologies[environment] is the topology for `environment`
    positions : dict of simtk.unit.Quantity of [nparticles,3] with units compatible with nanometers
        Initial positions corresponding to initial Topology objects
    system_generators : dict of SystemGenerator objects
        SystemGenerator objects for environments
    proposal_engines : dict of ProposalEngine
        Proposal engines
    themodynamic_states : dict of thermodynamic_states
        Themodynamic states for each environment
    mcmc_samplers : dict of MCMCSampler objects
        MCMCSampler objects for environments
    exen_samplers : dict of ExpandedEnsembleSampler objects
        ExpandedEnsembleSampler objects for environments
    sams_samplers : dict of SAMSSampler objects
        SAMSSampler objects for environments
    designer : MultiTargetDesign sampler
        Example MultiTargetDesign sampler for implicit solvent hydration free energies

    Examples
    --------

    >>> from perses.tests.testsystems import AblImatinibProtonationStateTestSystem
    >>> testsystem = AblImatinibProtonationStateTestSystem()
    # Build a system
    >>> system = testsystem.system_generators['explicit-inhibitor'].build_system(testsystem.topologies['explicit-inhibitor'])
    # Retrieve a SAMSSampler
    >>> sams_sampler = testsystem.sams_samplers['explicit-inhibitor']

    """
    def __init__(self, **kwargs):
        super(ImidazoleProtonationStateTestSystem, self).__init__(**kwargs)
        solvents = ['vacuum', 'explicit'] # TODO: Add 'implicit' once GBSA parameterization for small molecules is working
        components = ['imidazole']
        padding = 9.0*unit.angstrom
        explicit_solvent_model = 'tip3p'
        setup_path = 'data/constant-pH/imidazole/'
        thermodynamic_states = dict()
        temperature = 300*unit.kelvin
        pressure = 1.0*unit.atmospheres

        # Construct list of all environments
        environments = list()
        for solvent in solvents:
            for component in components:
                environment = solvent + '-' + component
                environments.append(environment)

        # Read mol2 file containing protonation states and extract canonical isomeric SMILES from this.
        from pkg_resources import resource_filename
        molecules = list()
        mol2_filename = resource_filename('perses', os.path.join(setup_path, 'imidazole/imidazole-epik-charged.mol2'))
        ifs = oechem.oemolistream(mol2_filename)
        mol = oechem.OEMol()
        while oechem.OEReadMolecule(ifs, mol):
            smiles = oechem.OEMolToSmiles(mol)
            molecules.append(smiles)
        # Read log probabilities
        log_state_penalties = dict()
        state_penalties_filename = resource_filename('perses', os.path.join(setup_path, 'imidazole/imidazole-state-penalties.out'))
        for (smiles, log_state_penalty) in zip(molecules, np.fromfile(state_penalties_filename, sep='\n')):
            log_state_penalties[smiles] = log_state_penalty

        # Add current molecule
        smiles = 'C1=CN=CN1'
        molecules.append(smiles)
        self.molecules = molecules
        log_state_penalties[smiles] = 0.0

        # Expand molecules without explicit stereochemistry and make canonical isomeric SMILES.
        molecules = sanitizeSMILES(self.molecules)

        # Create a system generator for desired forcefields
        print('Creating system generators...')
        from perses.rjmc.topology_proposal import SystemGenerator
        gaff_xml_filename = resource_filename('perses', 'data/gaff.xml')
        system_generators = dict()
        system_generators['explicit'] = SystemGenerator([gaff_xml_filename, 'amber99sbildn.xml', 'tip3p.xml'],
            forcefield_kwargs={ 'nonbondedMethod' : app.CutoffPeriodic, 'nonbondedCutoff' : 9.0 * unit.angstrom, 'implicitSolvent' : None, 'constraints' : None },
            use_antechamber=True)
        system_generators['implicit'] = SystemGenerator([gaff_xml_filename, 'amber99sbildn.xml', 'amber99_obc.xml'],
            forcefield_kwargs={ 'nonbondedMethod' : app.NoCutoff, 'implicitSolvent' : app.OBC2, 'constraints' : None },
            use_antechamber=True)
        system_generators['vacuum'] = SystemGenerator([gaff_xml_filename, 'amber99sbildn.xml'],
            forcefield_kwargs={ 'nonbondedMethod' : app.NoCutoff, 'implicitSolvent' : None, 'constraints' : None },
            use_antechamber=True)
        # Copy system generators for all environments
        for solvent in solvents:
            for component in components:
                environment = solvent + '-' + component
                system_generators[environment] = system_generators[solvent]

        # Load topologies and positions for all components
        from simtk.openmm.app import PDBFile, Modeller
        topologies = dict()
        positions = dict()
        for component in components:
            pdb_filename = resource_filename('perses', os.path.join(setup_path, '%s.pdb' % component))
            print(pdb_filename)
            pdbfile = PDBFile(pdb_filename)
            topologies[component] = pdbfile.topology
            positions[component] = pdbfile.positions

        # Construct positions and topologies for all solvent environments
        print('Constructing positions and topologies...')
        for solvent in solvents:
            for component in components:
                environment = solvent + '-' + component
                if solvent == 'explicit':
                    # Create MODELLER object.
                    modeller = app.Modeller(topologies[component], positions[component])
                    modeller.addSolvent(system_generators[solvent].getForceField(), model='tip3p', padding=9.0*unit.angstrom)
                    topologies[environment] = modeller.getTopology()
                    positions[environment] = modeller.getPositions()
                else:
                    environment = solvent + '-' + component
                    topologies[environment] = topologies[component]
                    positions[environment] = positions[component]

                natoms = sum( 1 for atom in topologies[environment].atoms() )
                print("System '%s' has %d atoms" % (environment, natoms))

                # DEBUG: Write initial PDB file
                outfile = open(environment + '.initial.pdb', 'w')
                PDBFile.writeFile(topologies[environment], positions[environment], file=outfile)
                outfile.close()

        # Set up the proposal engines.
        print('Initializing proposal engines...')
        residue_name = 'UNL' # TODO: Figure out residue name automatically
        from perses.rjmc.topology_proposal import SmallMoleculeSetProposalEngine
        proposal_metadata = { }
        proposal_engines = dict()
        for environment in environments:
            storage = None
            if self.storage is not None:
                storage = NetCDFStorageView(self.storage, envname=environment)
            proposal_engines[environment] = SmallMoleculeSetProposalEngine(molecules, system_generators[environment], residue_name=residue_name, storage=storage)

        # Generate systems
        print('Building systems...')
        systems = dict()
        for environment in environments:
            systems[environment] = system_generators[environment].build_system(topologies[environment])

        # Define thermodynamic state of interest.
        print('Defining thermodynamic states...')
        from perses.samplers.thermodynamics import ThermodynamicState
        thermodynamic_states = dict()
        temperature = 300*unit.kelvin
        pressure = 1.0*unit.atmospheres
        for component in components:
            for solvent in solvents:
                environment = solvent + '-' + component
                if solvent == 'explicit':
                    thermodynamic_states[environment] = ThermodynamicState(system=systems[environment], temperature=temperature, pressure=pressure)
                else:
                    thermodynamic_states[environment] = ThermodynamicState(system=systems[environment], temperature=temperature)

        # Create SAMS samplers
        print('Creating SAMS samplers...')
        from perses.samplers.samplers import SamplerState, MCMCSampler, ExpandedEnsembleSampler, SAMSSampler
        mcmc_samplers = dict()
        exen_samplers = dict()
        sams_samplers = dict()
        for solvent in solvents:
            for component in components:
                environment = solvent + '-' + component
                chemical_state_key = proposal_engines[environment].compute_state_key(topologies[environment])

                storage = None
                if self.storage is not None:
                    storage = NetCDFStorageView(self.storage, envname=environment)

                if solvent == 'explicit':
                    thermodynamic_state = ThermodynamicState(system=systems[environment], temperature=temperature, pressure=pressure)
                    sampler_state = SamplerState(system=systems[environment], positions=positions[environment], box_vectors=systems[environment].getDefaultPeriodicBoxVectors())
                else:
                    thermodynamic_state = ThermodynamicState(system=systems[environment], temperature=temperature)
                    sampler_state = SamplerState(system=systems[environment], positions=positions[environment])

                mcmc_samplers[environment] = MCMCSampler(thermodynamic_state, sampler_state, topology=topologies[environment], storage=storage)
                mcmc_samplers[environment].nsteps = 5 # reduce number of steps for testing
                mcmc_samplers[environment].verbose = True
                exen_samplers[environment] = ExpandedEnsembleSampler(mcmc_samplers[environment], topologies[environment], chemical_state_key, proposal_engines[environment], self.geometry_engine, options={'nsteps':5}, storage=storage)
                exen_samplers[environment].verbose = True
                sams_samplers[environment] = SAMSSampler(exen_samplers[environment], storage=storage)
                sams_samplers[environment].verbose = True
                thermodynamic_states[environment] = thermodynamic_state

        # Store things.
        self.molecules = molecules
        self.environments = environments
        self.topologies = topologies
        self.positions = positions
        self.system_generators = system_generators
        self.systems = systems
        self.proposal_engines = proposal_engines
        self.thermodynamic_states = thermodynamic_states
        self.mcmc_samplers = mcmc_samplers
        self.exen_samplers = exen_samplers
        self.sams_samplers = sams_samplers
        self.designer = None

        print('ImidazoleProtonationStateTestSystem initialized.')

def minimize(testsystem):
    """
    Minimize all structures in test system.

    TODO
    ----
    Use sampler thermodynamic states instead of testsystem.systems

    Parameters
    ----------
    testystem : PersesTestSystem
        The testsystem to minimize.

    """
    for environment in testsystem.environments:
        print("Minimizing '%s'..." % environment)
        integrator = openmm.VerletIntegrator(1.0 * unit.femtoseconds)
        context = openmm.Context(testsystem.systems[environment], integrator)
        context.setPositions(testsystem.positions[environment])
        print ("Initial energy is %12.3f kcal/mol" % (context.getState(getEnergy=True).getPotentialEnergy() / unit.kilocalories_per_mole))
        TOL = 1.0
        MAX_STEPS = 50
        openmm.LocalEnergyMinimizer.minimize(context, TOL, MAX_STEPS)
        print ("Final energy is   %12.3f kcal/mol" % (context.getState(getEnergy=True).getPotentialEnergy() / unit.kilocalories_per_mole))
        # Update positions.
        testsystem.positions[environment] = context.getState(getPositions=True).getPositions(asNumpy=True)
        # Update sampler states.
        testsystem.mcmc_samplers[environment].sampler_state.positions = testsystem.positions[environment]
        # Clean up.
        del context, integrator

class SmallMoleculeLibraryTestSystem(PersesTestSystem):
    """
    Create a consistent set of samplers useful for testing SmallMoleculeProposalEngine on alkanes in various solvents.
    This is useful for testing a variety of components.

    Properties
    ----------
    environments : list of str
        Available environments: ['vacuum', 'explicit']
    topologies : dict of simtk.openmm.app.Topology
        Initial system Topology objects; topologies[environment] is the topology for `environment`
    positions : dict of simtk.unit.Quantity of [nparticles,3] with units compatible with nanometers
        Initial positions corresponding to initial Topology objects
    system_generators : dict of SystemGenerator objects
        SystemGenerator objects for environments
    proposal_engines : dict of ProposalEngine
        Proposal engines
    themodynamic_states : dict of thermodynamic_states
        Themodynamic states for each environment
    mcmc_samplers : dict of MCMCSampler objects
        MCMCSampler objects for environments
    exen_samplers : dict of ExpandedEnsembleSampler objects
        ExpandedEnsembleSampler objects for environments
    sams_samplers : dict of SAMSSampler objects
        SAMSSampler objects for environments
    designer : MultiTargetDesign sampler
        Example MultiTargetDesign sampler for explicit solvent hydration free energies
    molecules : list
        Molecules in library. Currently only SMILES format is supported.

    Examples
    --------

    >>> from perses.tests.testsystems import AlkanesTestSystem
    >>> testsystem = AlkanesTestSystem()
    # Build a system
    >>> system = testsystem.system_generators['vacuum'].build_system(testsystem.topologies['vacuum'])
    # Retrieve a SAMSSampler
    >>> sams_sampler = testsystem.sams_samplers['explicit']

    """
    def __init__(self, **kwargs):
        super(SmallMoleculeLibraryTestSystem, self).__init__(**kwargs)
        # Expand molecules without explicit stereochemistry and make canonical isomeric SMILES.
        molecules = sanitizeSMILES(self.molecules)
        environments = ['explicit', 'vacuum']

        # Create a system generator for our desired forcefields.
        from perses.rjmc.topology_proposal import SystemGenerator
        system_generators = dict()
        from pkg_resources import resource_filename
        gaff_xml_filename = resource_filename('perses', 'data/gaff.xml')
        system_generators['explicit'] = SystemGenerator([gaff_xml_filename, 'tip3p.xml'],
            forcefield_kwargs={ 'nonbondedMethod' : app.CutoffPeriodic, 'nonbondedCutoff' : 9.0 * unit.angstrom, 'implicitSolvent' : None, 'constraints' : None })
        system_generators['vacuum'] = SystemGenerator([gaff_xml_filename],
            forcefield_kwargs={ 'nonbondedMethod' : app.NoCutoff, 'implicitSolvent' : None, 'constraints' : None })

        #
        # Create topologies and positions
        #
        topologies = dict()
        positions = dict()

        from openmoltools import forcefield_generators
        forcefield = app.ForceField(gaff_xml_filename, 'tip3p.xml')
        forcefield.registerTemplateGenerator(forcefield_generators.gaffTemplateGenerator)

        # Create molecule in vacuum.
        from perses.tests.utils import createOEMolFromSMILES, extractPositionsFromOEMOL
        smiles = molecules[0] # current sampler state
        molecule = createOEMolFromSMILES(smiles)
        topologies['vacuum'] = forcefield_generators.generateTopologyFromOEMol(molecule)
        positions['vacuum'] = extractPositionsFromOEMOL(molecule)

        # Create molecule in solvent.
        modeller = app.Modeller(topologies['vacuum'], positions['vacuum'])
        modeller.addSolvent(forcefield, model='tip3p', padding=9.0*unit.angstrom)
        topologies['explicit'] = modeller.getTopology()
        positions['explicit'] = modeller.getPositions()

        # Set up the proposal engines.
        from perses.rjmc.topology_proposal import SmallMoleculeSetProposalEngine
        proposal_metadata = { }
        proposal_engines = dict()
        for environment in environments:
            proposal_engines[environment] = SmallMoleculeSetProposalEngine(molecules, system_generators[environment])

        # Generate systems
        systems = dict()
        for environment in environments:
            systems[environment] = system_generators[environment].build_system(topologies[environment])

        # Define thermodynamic state of interest.
        from perses.samplers.thermodynamics import ThermodynamicState
        thermodynamic_states = dict()
        temperature = 300*unit.kelvin
        pressure = 1.0*unit.atmospheres
        thermodynamic_states['explicit'] = ThermodynamicState(system=systems['explicit'], temperature=temperature, pressure=pressure)
        thermodynamic_states['vacuum']   = ThermodynamicState(system=systems['vacuum'], temperature=temperature)

        # Create SAMS samplers
        from perses.samplers.samplers import SamplerState, MCMCSampler, ExpandedEnsembleSampler, SAMSSampler
        mcmc_samplers = dict()
        exen_samplers = dict()
        sams_samplers = dict()
        for environment in environments:
            storage = None
            if self.storage:
                storage = NetCDFStorageView(self.storage, envname=environment)

            chemical_state_key = proposal_engines[environment].compute_state_key(topologies[environment])
            if environment == 'explicit':
                sampler_state = SamplerState(system=systems[environment], positions=positions[environment], box_vectors=systems[environment].getDefaultPeriodicBoxVectors())
            else:
                sampler_state = SamplerState(system=systems[environment], positions=positions[environment])
            mcmc_samplers[environment] = MCMCSampler(thermodynamic_states[environment], sampler_state, topology=topologies[environment], storage=storage)
            mcmc_samplers[environment].nsteps = 5 # reduce number of steps for testing
            mcmc_samplers[environment].verbose = True
            exen_samplers[environment] = ExpandedEnsembleSampler(mcmc_samplers[environment], topologies[environment], chemical_state_key, proposal_engines[environment], self.geometry_engine, options={'nsteps':500}, storage=storage)
            exen_samplers[environment].verbose = True
            sams_samplers[environment] = SAMSSampler(exen_samplers[environment], storage=storage)
            sams_samplers[environment].verbose = True

        # Create test MultiTargetDesign sampler.
        from perses.samplers.samplers import MultiTargetDesign
        target_samplers = { sams_samplers['explicit'] : 1.0, sams_samplers['vacuum'] : -1.0 }
        designer = MultiTargetDesign(target_samplers, storage=self.storage)

        # Store things.
        self.molecules = molecules
        self.environments = environments
        self.topologies = topologies
        self.positions = positions
        self.system_generators = system_generators
        self.proposal_engines = proposal_engines
        self.thermodynamic_states = thermodynamic_states
        self.mcmc_samplers = mcmc_samplers
        self.exen_samplers = exen_samplers
        self.sams_samplers = sams_samplers
        self.designer = designer

class AlkanesTestSystem(SmallMoleculeLibraryTestSystem):
    """
    Library of small alkanes in various solvent environments.
    """
    def __init__(self, **kwargs):
        self.molecules = ['CC', 'CCC', 'CCCC', 'CCCCC', 'CCCCCC']
        super(AlkanesTestSystem, self).__init__(**kwargs)

class KinaseInhibitorsTestSystem(SmallMoleculeLibraryTestSystem):
    """
    Library of clinical kinase inhibitors in various solvent environments.
    """
    def __init__(self, **kwargs):
        # Read SMILES from CSV file of clinical kinase inhibitors.
        from pkg_resources import resource_filename
        smiles_filename = resource_filename('perses', 'data/clinical-kinase-inhibitors.csv')
        import csv
        molecules = list()
        with open(smiles_filename, 'r') as csvfile:
            csvreader = csv.reader(csvfile, delimiter=',', quotechar='"')
            for row in csvreader:
                name = row[0]
                smiles = row[1]
                molecules.append(smiles)
        self.molecules = molecules
        # Intialize
        super(KinaseInhibitorsTestSystem, self).__init__(**kwargs)

class T4LysozymeInhibitorsTestSystem(SmallMoleculeLibraryTestSystem):
    """
    Library of T4 lysozyme L99A inhibitors in various solvent environments.
    """
    def read_smiles(self, filename):
        import csv
        molecules = list()
        with open(filename, 'r') as csvfile:
            csvreader = csv.reader(csvfile, delimiter='\t', quotechar='"')
            for row in csvreader:
                name = row[0]
                smiles = row[1]
                reference = row[2]
                molecules.append(smiles)
        return molecules

    def __init__(self, **kwargs):
        # Read SMILES from CSV file of clinical kinase inhibitors.
        from pkg_resources import resource_filename
        molecules = list()
        molecules += self.read_smiles(resource_filename('perses', 'data/L99A-binders.txt'))
        molecules += self.read_smiles(resource_filename('perses', 'data/L99A-non-binders.txt'))
        self.molecules = molecules
        # Intialize
        super(T4LysozymeInhibitorsTestSystem, self).__init__(**kwargs)

class FusedRingsTestSystem(SmallMoleculeLibraryTestSystem):
    """
    Simple test system containing fused rings (benzene <--> naphtalene) in explicit solvent.
    """
    def __init__(self, **kwargs):
        self.molecules = ['c1ccccc1', 'c1ccc2ccccc2c1'] # benzene, naphthalene
        super(FusedRingsTestSystem, self).__init__(**kwargs)

class ValenceSmallMoleculeLibraryTestSystem(PersesTestSystem):
    """
    Create a consistent set of samplers useful for testing SmallMoleculeProposalEngine on alkanes with a valence-only forcefield.

    Properties
    ----------
    environments : list of str
        Available environments: ['vacuum']
    topologies : dict of simtk.openmm.app.Topology
        Initial system Topology objects; topologies[environment] is the topology for `environment`
    positions : dict of simtk.unit.Quantity of [nparticles,3] with units compatible with nanometers
        Initial positions corresponding to initial Topology objects
    system_generators : dict of SystemGenerator objects
        SystemGenerator objects for environments
    proposal_engines : dict of ProposalEngine
        Proposal engines
    themodynamic_states : dict of thermodynamic_states
        Themodynamic states for each environment
    mcmc_samplers : dict of MCMCSampler objects
        MCMCSampler objects for environments
    exen_samplers : dict of ExpandedEnsembleSampler objects
        ExpandedEnsembleSampler objects for environments
    sams_samplers : dict of SAMSSampler objects
        SAMSSampler objects for environments
    designer : MultiTargetDesign sampler
        Example MultiTargetDesign sampler for explicit solvent hydration free energies
    molecules : list
        Molecules in library. Currently only SMILES format is supported.

    Examples
    --------

    >>> from perses.tests.testsystems import ValenceSmallMoleculeLibraryTestSystem
    >>> testsystem = ValenceSmallMoleculeLibraryTestSystem()
    # Build a system
    >>> system = testsystem.system_generators['vacuum'].build_system(testsystem.topologies['vacuum'])
    # Retrieve a SAMSSampler
    >>> sams_sampler = testsystem.sams_samplers['vacuum']

    """
    def __init__(self, **kwargs):
        super(ValenceSmallMoleculeLibraryTestSystem, self).__init__(**kwargs)
        initial_molecules = ['CCCCC','CC(C)CC', 'CCC(C)C', 'CCCCC', 'C(CC)CCC']
        molecules = self._canonicalize_smiles(initial_molecules)
        environments = ['vacuum']

        # Create a system generator for our desired forcefields.
        from perses.rjmc.topology_proposal import SystemGenerator
        system_generators = dict()
        from pkg_resources import resource_filename
        gaff_xml_filename = resource_filename('perses', 'data/gaff-valence-only.xml')
        system_generators['vacuum'] = SystemGenerator([gaff_xml_filename],
            forcefield_kwargs={ 'nonbondedMethod' : app.NoCutoff, 'implicitSolvent' : None, 'constraints' : None })

        #
        # Create topologies and positions
        #
        topologies = dict()
        positions = dict()

        from openmoltools import forcefield_generators
        forcefield = app.ForceField(gaff_xml_filename, 'tip3p.xml')
        forcefield.registerTemplateGenerator(forcefield_generators.gaffTemplateGenerator)

        # Create molecule in vacuum.
        from perses.tests.utils import createOEMolFromSMILES, extractPositionsFromOEMOL
        smiles = molecules[0] # current sampler state
        molecule = createOEMolFromSMILES(smiles)
        topologies['vacuum'] = forcefield_generators.generateTopologyFromOEMol(molecule)
        positions['vacuum'] = extractPositionsFromOEMOL(molecule)

        # Set up the proposal engines.
        from perses.rjmc.topology_proposal import SmallMoleculeSetProposalEngine
        proposal_metadata = { }
        proposal_engines = dict()
        for environment in environments:
            proposal_engines[environment] = SmallMoleculeSetProposalEngine(molecules, system_generators[environment])

        # Generate systems
        systems = dict()
        for environment in environments:
            systems[environment] = system_generators[environment].build_system(topologies[environment])

        # Define thermodynamic state of interest.
        from perses.samplers.thermodynamics import ThermodynamicState
        thermodynamic_states = dict()
        temperature = 300*unit.kelvin
        pressure = 1.0*unit.atmospheres
        thermodynamic_states['vacuum']   = ThermodynamicState(system=systems['vacuum'], temperature=temperature)

        # Create SAMS samplers
        from perses.samplers.samplers import SamplerState, MCMCSampler, ExpandedEnsembleSampler, SAMSSampler
        mcmc_samplers = dict()
        exen_samplers = dict()
        sams_samplers = dict()
        for environment in environments:
            storage = None
            if self.storage:
                storage = NetCDFStorageView(self.storage, envname=environment)

            chemical_state_key = proposal_engines[environment].compute_state_key(topologies[environment])
            if environment == 'explicit':
                sampler_state = SamplerState(system=systems[environment], positions=positions[environment], box_vectors=systems[environment].getDefaultPeriodicBoxVectors())
            else:
                sampler_state = SamplerState(system=systems[environment], positions=positions[environment])
            mcmc_samplers[environment] = MCMCSampler(thermodynamic_states[environment], sampler_state, topology=topologies[environment], storage=storage)
            mcmc_samplers[environment].nsteps = 500 # reduce number of steps for testing
            mcmc_samplers[environment].verbose = True
            exen_samplers[environment] = ExpandedEnsembleSampler(mcmc_samplers[environment], topologies[environment], chemical_state_key, proposal_engines[environment], self.geometry_engine, options={'nsteps':0}, storage=storage)
            exen_samplers[environment].verbose = True
            sams_samplers[environment] = SAMSSampler(exen_samplers[environment], storage=storage)
            sams_samplers[environment].verbose = True

        # Create test MultiTargetDesign sampler.
        from perses.samplers.samplers import MultiTargetDesign
        target_samplers = { sams_samplers['vacuum'] : 1.0, sams_samplers['vacuum'] : -1.0 }
        designer = MultiTargetDesign(target_samplers, storage=self.storage)

        # Store things.
        self.molecules = molecules
        self.environments = environments
        self.topologies = topologies
        self.positions = positions
        self.system_generators = system_generators
        self.proposal_engines = proposal_engines
        self.thermodynamic_states = thermodynamic_states
        self.mcmc_samplers = mcmc_samplers
        self.exen_samplers = exen_samplers
        self.sams_samplers = sams_samplers
        self.designer = designer

    def _canonicalize_smiles(self, list_of_smiles):
        """
        Turn a list of smiles strings into openeye canonical
        isomeric smiles.

        Parameters
        ----------
        list_of_smiles : list of str
            input smiles

        Returns
        -------
        list_of_canonicalized_smiles : list of str
            canonical isomeric smiles
        """
        list_of_canonicalized_smiles = []
        for smiles in list_of_smiles:
            mol = oechem.OEMol()
            oechem.OESmilesToMol(mol, smiles)
            can_smi = oechem.OECreateIsoSmiString(mol)
            list_of_canonicalized_smiles.append(can_smi)
        return list_of_canonicalized_smiles

def check_topologies(testsystem):
    """
    Check that all SystemGenerators can build systems for their corresponding Topology objects.
    """
    for environment in testsystem.environments:
        topology = testsystem.topologies[environment]
        try:
            testsystem.system_generators[environment].build_system(topology)
        except Exception as e:
            msg = str(e)
            msg += '\n'
            msg += "topology for environment '%s' cannot be built into a system" % environment
            from perses.tests.utils import show_topology
            show_topology(topology)
            raise Exception(msg)

def checktestsystem(testsystem_class):
    # Instantiate test system.
    tmpfile = tempfile.NamedTemporaryFile()
    storage_filename = tmpfile.name
    testsystem = testsystem_class(storage_filename=storage_filename)
    # Check topologies
    check_topologies(testsystem)

def test_testsystems():
    """
    Test instantiation of all test systems.
    """
    testsystem_names = ['T4LysozymeInhibitorsTestSystem', 'KinaseInhibitorsTestSystem', 'AlkanesTestSystem', 'AlanineDipeptideTestSystem']
    niterations = 2 # number of iterations to run
    for testsystem_name in testsystem_names:
        import perses.tests.testsystems
        testsystem_class = getattr(perses.tests.testsystems, testsystem_name)
        f = partial(checktestsystem, testsystem_class)
        f.description = "Testing %s" % (testsystem_name)
        yield f

def run_t4_inhibitors():
    """
    Run T4 lysozyme inhibitors in solvents test system.
    """
    testsystem = T4LysozymeInhibitorsTestSystem(storage_filename='output.nc')
    for environment in ['explicit', 'vacuum']:
        #testsystem.exen_samplers[environment].pdbfile = open('t4-' + component + '.pdb', 'w')
        #testsystem.exen_samplers[environment].options={'nsteps':50} # instantaneous MC
        testsystem.mcmc_samplers[environment].verbose = True
        testsystem.mcmc_samplers[environment].nsteps = 50 # use fewer MD steps to speed things up
        testsystem.exen_samplers[environment].verbose = True
        testsystem.exen_samplers[environment].ncmc_engine.nsteps = 50 # NCMC switching
        testsystem.sams_samplers[environment].verbose = True
    testsystem.designer.verbose = True
    testsystem.designer.run(niterations=50)

    # Analyze data.
    #from perses.analysis import Analysis
    #analysis = Analysis(storage_filename='output.nc')
    #analysis.plot_sams_weights('sams.pdf')
    #analysis.plot_ncmc_work('ncmc.pdf')

def run_t4():
    """
    Run T4 lysozyme test system.
    """
    testsystem = T4LysozymeTestSystem()
    solvent = 'explicit'
    for component in ['complex', 'receptor']:
        testsystem.exen_samplers[solvent + '-' + component].pdbfile = open('t4-' + component + '.pdb', 'w')
        testsystem.exen_samplers[solvent + '-' + component].options={'nsteps':0} # instantaneous MC
        testsystem.mcmc_samplers[solvent + '-' + component].verbose = True # use fewer MD steps to speed things up
        testsystem.mcmc_samplers[solvent + '-' + component].nsteps = 50 # use fewer MD steps to speed things up
        testsystem.sams_samplers[solvent + '-' + component].run(niterations=5)
    testsystem.designer.verbose = True
    testsystem.designer.run(niterations=5)

    # Analyze data.
    #from perses.analysis import Analysis
    #analysis = Analysis(storage_filename='output.nc')
    #analysis.plot_sams_weights('sams.pdf')
    #analysis.plot_ncmc_work('ncmc.pdf')

def run_myb():
    """
    Run myb test system.
    """
    testsystem = MybTestSystem()
    solvent = 'implicit'

    testsystem.exen_samplers[solvent + '-peptide'].pdbfile = open('myb-vacuum.pdb', 'w')
    testsystem.exen_samplers[solvent + '-complex'].pdbfile = open('myb-complex.pdb', 'w')
    testsystem.exen_samplers[solvent + '-complex'].options={'nsteps':0}
    testsystem.exen_samplers[solvent + '-peptide'].options={'nsteps':0}
    testsystem.mcmc_samplers[solvent + '-complex'].nsteps = 50
    testsystem.mcmc_samplers[solvent + '-peptide'].nsteps = 50
    testsystem.sams_samplers[solvent + '-complex'].run(niterations=5)
    #testsystem.designer.verbose = True
    #testsystem.designer.run(niterations=500)
    #testsystem.exen_samplers[solvent + '-peptide'].verbose=True
    #testsystem.exen_samplers[solvent + '-peptide'].run(niterations=100)

def run_abl_imatinib_resistance():
    """
    Run abl test system.
    """
    testsystem = AblImatinibResistanceTestSystem()
    #for environment in testsystem.environments:
    for environment in ['vacuum-complex']:
        print(environment)
        testsystem.exen_samplers[environment].pdbfile = open('abl-imatinib-%s.pdb' % environment, 'w')
        testsystem.exen_samplers[environment].geometry_pdbfile = open('abl-imatinib-%s-geometry-proposals.pdb' % environment, 'w')
        testsystem.exen_samplers[environment].options={'nsteps':20000, 'timestep' : 1.0 * unit.femtoseconds}
        testsystem.exen_samplers[environment].accept_everything = False # accept everything that doesn't lead to NaN for testing
        testsystem.mcmc_samplers[environment].nsteps = 20000
        testsystem.mcmc_samplers[environment].timestep = 1.0 * unit.femtoseconds
        #testsystem.mcmc_samplers[environment].run(niterations=5)
        testsystem.exen_samplers[environment].run(niterations=100)
        #testsystem.sams_samplers[environment].run(niterations=5)

    #testsystem.designer.verbose = True
    #testsystem.designer.run(niterations=500)
    #testsystem.exen_samplers[solvent + '-peptide'].verbose=True
    #testsystem.exen_samplers[solvent + '-peptide'].run(niterations=100)

def run_kinase_inhibitors():
    """
    Run kinase inhibitors test system.
    """
    testsystem = KinaseInhibitorsTestSystem()
    environment = 'vacuum'
    testsystem.exen_samplers[environment].pdbfile = open('kinase-inhibitors-vacuum.pdb', 'w')
    testsystem.exen_samplers[environment].geometry_pdbfile = open('kinase-inhibitors-%s-geometry-proposals.pdb' % environment, 'w')
    testsystem.exen_samplers[environment].ncmc_engine.nsteps = 0
    testsystem.mcmc_samplers[environment].nsteps = 50
    testsystem.exen_samplers[environment].geometry_engine.write_proposal_pdb = True # write proposal PDBs
    testsystem.sams_samplers[environment].run(niterations=100)

def run_valence_system():
    """
    Run valence molecules test system.

    This system only has one environment (vacuum), so SAMS is used.

    """
    testsystem = ValenceSmallMoleculeLibraryTestSystem(storage_filename='output.nc')
    environment = 'vacuum'
    testsystem.exen_samplers[environment].pdbfile = open('valence.pdb', 'w')
    testsystem.exen_samplers[environment].ncmc_engine.nsteps = 500
    testsystem.mcmc_samplers[environment].nsteps = 5
    testsystem.sams_samplers[environment].run(niterations=50)

def run_alanine_system(sterics=False):
    """
    Run alanine dipeptide in vacuum test system.

    If `sterics == True`, then sterics will be included.
    Otherwise, only valence terms are used.

    """
    if sterics:
        testsystem = AlanineDipeptideTestSystem(storage_filename='output.nc')
    else:
        testsystem = AlanineDipeptideValenceTestSystem(storage_filename='output.nc')
    environment = 'vacuum'
    print(testsystem.__class__.__name__)
    testsystem.exen_samplers[environment].pdbfile = open('valence.pdb', 'w')
    testsystem.exen_samplers[environment].ncmc_engine.nsteps = 0
    testsystem.mcmc_samplers[environment].nsteps = 500
    testsystem.sams_samplers[environment].update_method = 'two-stage'
    testsystem.sams_samplers[environment].second_stage_start = 100 # iteration to start second stage
    testsystem.sams_samplers[environment].run(niterations=200)

def test_valence_write_pdb_ncmc_switching():
    """
    Run abl test system.
    """
    testsystem = ValenceSmallMoleculeLibraryTestSystem()
    environment = 'vacuum'
    testsystem.exen_samplers[environment].ncmc_engine.nsteps = 10
    testsystem.exen_samplers[environment].ncmc_engine.timestep = 1.0 * unit.femtoseconds
    testsystem.exen_samplers[environment].ncmc_engine.write_ncmc_interval = 1 # write PDB files for NCMC switching
    testsystem.mcmc_samplers[environment].nsteps = 10
    testsystem.mcmc_samplers[environment].timestep = 1.0 * unit.femtoseconds
    testsystem.exen_samplers[environment].run(niterations=1)

def run_abl_affinity_write_pdb_ncmc_switching():
    """
    Run abl test system.
    """
    testsystem = AblAffinityTestSystem()
    #for environment in testsystem.environments:
    for environment in ['vacuum-complex']:
        print(environment)
        testsystem.exen_samplers[environment].pdbfile = open('abl-imatinib-%s.pdb' % environment, 'w')
        testsystem.exen_samplers[environment].geometry_pdbfile = open('abl-imatinib-%s-geometry-proposals.pdb' % environment, 'w')
        testsystem.exen_samplers[environment].ncmc_engine.nsteps = 10000
        testsystem.exen_samplers[environment].ncmc_engine.timestep = 1.0 * unit.femtoseconds
        testsystem.exen_samplers[environment].accept_everything = False # accept everything that doesn't lead to NaN for testing
        testsystem.exen_samplers[environment].ncmc_engine.write_ncmc_interval = 100 # write PDB files for NCMC switching
        testsystem.mcmc_samplers[environment].nsteps = 10000
        testsystem.mcmc_samplers[environment].timestep = 1.0 * unit.femtoseconds

        testsystem.mcmc_samplers[environment].verbose = True
        testsystem.exen_samplers[environment].verbose = True
        testsystem.sams_samplers[environment].verbose = True
        #testsystem.mcmc_samplers[environment].run(niterations=5)
        testsystem.exen_samplers[environment].run(niterations=5)

        #testsystem.sams_samplers[environment].run(niterations=5)

    #testsystem.designer.verbose = True
    #testsystem.designer.run(niterations=500)
    #testsystem.exen_samplers[solvent + '-peptide'].verbose=True
    #testsystem.exen_samplers[solvent + '-peptide'].run(niterations=100)

def run_constph_abl():
    """
    Run Abl:imatinib constant-pH test system.
    """
    testsystem = AblImatinibProtonationStateTestSystem()
    for environment in testsystem.environments:
    #for environment in ['explicit-inhibitor', 'explicit-complex']:
    #for environment in ['vacuum-inhibitor', 'vacuum-complex']:
        if environment not in testsystem.exen_samplers:
            print("Skipping '%s' for now..." % environment)
            continue

        print(environment)
        testsystem.exen_samplers[environment].pdbfile = open('abl-imatinib-constph-%s.pdb' % environment, 'w')
        testsystem.exen_samplers[environment].geometry_pdbfile = open('abl-imatinib-constph-%s-geometry-proposals.pdb' % environment, 'w')
        testsystem.exen_samplers[environment].ncmc_engine.nsteps = 50
        testsystem.exen_samplers[environment].ncmc_engine.timestep = 1.0 * unit.femtoseconds
        testsystem.exen_samplers[environment].accept_everything = False # accept everything that doesn't lead to NaN for testing
        #testsystem.exen_samplers[environment].ncmc_engine.write_ncmc_interval = 100 # write PDB files for NCMC switching
        testsystem.mcmc_samplers[environment].nsteps = 2500
        testsystem.mcmc_samplers[environment].timestep = 1.0 * unit.femtoseconds

        testsystem.mcmc_samplers[environment].verbose = True
        testsystem.exen_samplers[environment].verbose = True
        testsystem.exen_samplers[environment].proposal_engine.verbose = True
        testsystem.sams_samplers[environment].verbose = True
        #testsystem.mcmc_samplers[environment].run(niterations=5)
        #testsystem.exen_samplers[environment].run(niterations=5)

        #testsystem.sams_samplers[environment].run(niterations=5)

    # Run ligand in solvent constant-pH sampler calibration
    testsystem.sams_samplers['explicit-inhibitor'].verbose=True
    testsystem.sams_samplers['explicit-inhibitor'].run(niterations=100)
    #testsystem.exen_samplers['vacuum-inhibitor'].verbose=True
    #testsystem.exen_samplers['vacuum-inhibitor'].run(niterations=100)
    #testsystem.exen_samplers['explicit-complex'].verbose=True
    #testsystem.exen_samplers['explicit-complex'].run(niterations=100)

    # Run constant-pH sampler
    testsystem.designer.verbose = True
    testsystem.designer.update_target_probabilities() # update log weights from inhibitor in solvent calibration
    testsystem.designer.run(niterations=500)

def run_imidazole():
    """
    Run imidazole constant-pH test system.
    """
    testsystem = ImidazoleProtonationStateTestSystem(storage_filename='output.nc')
    for environment in testsystem.environments:
        if environment not in testsystem.exen_samplers:
            print("Skipping '%s' for now..." % environment)
            continue

        print(environment)
        #testsystem.exen_samplers[environment].pdbfile = open('imidazole-constph-%s.pdb' % environment, 'w')
        #testsystem.exen_samplers[environment].geometry_pdbfile = open('imidazole-constph-%s-geometry-proposals.pdb' % environment, 'w')
        testsystem.exen_samplers[environment].ncmc_engine.nsteps = 500
        testsystem.exen_samplers[environment].ncmc_engine.timestep = 1.0 * unit.femtoseconds
        testsystem.exen_samplers[environment].accept_everything = False # accept everything that doesn't lead to NaN for testing
        #testsystem.exen_samplers[environment].ncmc_engine.write_ncmc_interval = 100 # write PDB files for NCMC switching
        testsystem.mcmc_samplers[environment].nsteps = 500
        testsystem.mcmc_samplers[environment].timestep = 1.0 * unit.femtoseconds

        testsystem.mcmc_samplers[environment].verbose = True
        testsystem.exen_samplers[environment].verbose = True
        testsystem.exen_samplers[environment].proposal_engine.verbose = True
        testsystem.sams_samplers[environment].verbose = True

    # Run ligand in solvent constant-pH sampler calibration
    testsystem.sams_samplers['explicit-imidazole'].verbose=True
    testsystem.sams_samplers['explicit-imidazole'].run(niterations=100)

def run_fused_rings():
    """
    Run fused rings test system.
    Vary number of NCMC steps

    """
    #nsteps_to_try = [1, 10, 100, 1000, 10000, 100000] # number of NCMC steps
    nsteps_to_try = [10, 100, 1000, 10000, 100000] # number of NCMC steps
    for ncmc_steps in nsteps_to_try:
        storage_filename = 'output-%d.nc' % ncmc_steps
        testsystem = FusedRingsTestSystem(storage_filename=storage_filename)
        for environment in ['explicit', 'vacuum']:
            testsystem.mcmc_samplers[environment].verbose = True
            testsystem.mcmc_samplers[environment].nsteps = 500
            testsystem.exen_samplers[environment].verbose = True
            testsystem.exen_samplers[environment].ncmc_engine.nsteps = ncmc_steps # NCMC switching steps
            testsystem.exen_samplers[environment].ncmc_engine.verbose = True # verbose output of work
            testsystem.sams_samplers[environment].verbose = True
        testsystem.designer.verbose = True
        testsystem.designer.run(niterations=100)

        # Analyze data.
        from perses.analysis import Analysis
        analysis = Analysis(storage_filename=storage_filename)
        #analysis.plot_sams_weights('sams.pdf')
        analysis.plot_ncmc_work('ncmc-%d.pdf' % ncmc_steps)

if __name__ == '__main__':
<<<<<<< HEAD
    run_alanine_system(sterics=False)
=======
    #run_alanine_system(sterics=True)
>>>>>>> 8f98e988
    #run_alanine_system(sterics=False)
    #run_fused_rings()
    #run_valence_system()
    #run_t4_inhibitors()
    run_imidazole()
    #run_constph_imidazole()
    #run_constph_abl()
    #run_abl_affinity_write_pdb_ncmc_switching()
    #run_kinase_inhibitors()
    #run_abl_imatinib()
    #run_myb()<|MERGE_RESOLUTION|>--- conflicted
+++ resolved
@@ -2302,11 +2302,7 @@
         analysis.plot_ncmc_work('ncmc-%d.pdf' % ncmc_steps)
 
 if __name__ == '__main__':
-<<<<<<< HEAD
     run_alanine_system(sterics=False)
-=======
-    #run_alanine_system(sterics=True)
->>>>>>> 8f98e988
     #run_alanine_system(sterics=False)
     #run_fused_rings()
     #run_valence_system()
