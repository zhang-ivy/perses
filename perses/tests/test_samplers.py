--- conflicted
+++ resolved
@@ -108,7 +108,6 @@
             f.description = "Testing MultiTargetDesign sampler with %s transfer free energy from vacuum -> %s" % (testsystem_name, environment)
             yield f
 
-<<<<<<< HEAD
 def test_hybrid_scheme():
     """
     Test ncmc hybrid switching
@@ -167,10 +166,3 @@
 #        print(t.description)
 #        if(t.description) == "Testing SAMS sampler with T4LysozymeInhibitorsTestSystem 'vacuum'":
 #            t()
-=======
-if __name__=="__main__":
-    for t in test_samplers():
-        print(t.description)
-        if(t.description) == "Testing SAMS sampler with T4LysozymeInhibitorsTestSystem 'vacuum'":
-            t()
->>>>>>> 13a095a1
