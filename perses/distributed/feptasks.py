--- conflicted
+++ resolved
@@ -277,12 +277,9 @@
 
     #construct trajectory object:
     trajectory = md.Trajectory(trajectory_positions, topology, unitcell_lengths=trajectory_box_lengths, unitcell_angles=trajectory_box_angles)
-<<<<<<< HEAD
 
     #get the reduced potential from the final frame for endpoint perturbations
     reduced_potential_final_frame = thermodynamic_state.reduced_potential(sampler_state)
-=======
->>>>>>> 6d10dd1d
 
     return sampler_state, trajectory, reduced_potential_final_frame
 
