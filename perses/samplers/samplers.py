"""
Samplers for perses automated molecular design.

TODO
----
* Determine where `System` object should be stored: In `SamplerState` or in `Thermodynamic State`, or both, or neither?
* Can we create a generalized, extensible `SamplerState` that also stores chemical/thermodynamic state information?
* Can we create a generalized log biasing weight container class that gracefully handles new chemical states that have yet to be explored?

"""

__author__ = 'John D. Chodera'

################################################################################
# IMPORTS
################################################################################

from simtk import openmm, unit
from simtk.openmm import app
import os, os.path
import sys, math
import numpy as np
from openmmtools import testsystems
import copy
import time

from perses.storage import NetCDFStorageView
from perses.samplers import thermodynamics
from perses.tests.utils import quantity_is_finite

################################################################################
# LOGGER
################################################################################

import logging
logger = logging.getLogger(__name__)

################################################################################
# CONSTANTS
################################################################################

from perses.samplers.thermodynamics import kB

################################################################################
# THERMODYNAMIC STATE
################################################################################

from perses.samplers.thermodynamics import ThermodynamicState

################################################################################
# UTILITY FUNCTIONS
################################################################################

def log_sum_exp(a_n):
    """
    Compute log(sum(exp(a_n)))

    Parameters
    ----------
    a_n : dict of objects : floats

    """
    a_n = np.array(list(a_n.values()))
    return np.log( np.sum( np.exp(a_n - a_n.max() ) ) )

################################################################################
# MCMC sampler state
################################################################################

class SamplerState(object):
    """
    Sampler state for MCMC move representing everything that may be allowed to change during
    the simulation.

    Parameters
    ----------
    system : simtk.openmm.System
       Current system specifying force calculations.
    positions : array of simtk.unit.Quantity compatible with nanometers
       Particle positions.
    velocities : optional, array of simtk.unit.Quantity compatible with nanometers/picoseconds
       Particle velocities.
    box_vectors : optional, 3x3 array of simtk.unit.Quantity compatible with nanometers
       Current box vectors.

    Fields
    ------
    system : simtk.openmm.System
       Current system specifying force calculations.
    positions : array of simtk.unit.Quantity compatible with nanometers
       Particle positions.
    velocities : optional, array of simtk.unit.Quantity compatible with nanometers/picoseconds
       Particle velocities.
    box_vectors : optional, 3x3 array of simtk.unit.Quantity compatible with nanometers
       Current box vectors.
    potential_energy : optional, simtk.unit.Quantity compatible with kilocalories_per_mole
       Current potential energy.
    kinetic_energy : optional, simtk.unit.Quantity compatible with kilocalories_per_mole
       Current kinetic energy.
    total_energy : optional, simtk.unit.Quantity compatible with kilocalories_per_mole
       Current total energy.
    platform : optional, simtk.openmm.Platform
       Platform to use for Context creation to initialize sampler state.

    Examples
    --------

    Create a sampler state for a system with box vectors.

    >>> # Create a test system
    >>> test = testsystems.LennardJonesFluid()
    >>> # Create a sampler state manually.
    >>> box_vectors = test.system.getDefaultPeriodicBoxVectors()
    >>> sampler_state = SamplerState(system=test.system, positions=test.positions, box_vectors=box_vectors)

    Create a sampler state for a system without box vectors.

    >>> # Create a test system
    >>> test = testsystems.LennardJonesCluster()
    >>> # Create a sampler state manually.
    >>> sampler_state = SamplerState(system=test.system, positions=test.positions)

    TODO:
    * Can we remove the need to create a Context in initializing the sampler state by using the Reference platform and skipping energy calculations?

    """
    def __init__(self, system, positions, velocities=None, box_vectors=None, platform=None):
        assert quantity_is_finite(positions)
        if velocities is not None:
            assert quantity_is_finite(self.velocities)

        self.system = copy.deepcopy(system)
        self.positions = positions
        self.velocities = velocities
        self.box_vectors = box_vectors

        # Create Context.
        context = self.createContext(platform=platform)

        # Get state.
        openmm_state = context.getState(getPositions=True, getVelocities=True, getEnergy=True)

        # Populate context.
        self.positions = openmm_state.getPositions(asNumpy=True)
        self.velocities = openmm_state.getVelocities(asNumpy=True)
        self.box_vectors = openmm_state.getPeriodicBoxVectors(asNumpy=False)
        self.potential_energy = openmm_state.getPotentialEnergy()
        self.kinetic_energy = openmm_state.getKineticEnergy()
        self.total_energy = self.potential_energy + self.kinetic_energy
        self.volume = thermodynamics.volume(self.box_vectors)

        # Clean up.
        del context

    @classmethod
    def createFromContext(cls, context):
        """
        Create an SamplerState object from the information in a current OpenMM Context object.

        Parameters
        ----------
        context : simtk.openmm.Context
           The Context object from which to create a sampler state.

        Returns
        -------
        sampler_state : SamplerState
           The sampler state containing positions, velocities, and box vectors.

        Examples
        --------

        >>> # Create a test system
        >>> test = testsystems.AlanineDipeptideVacuum()
        >>> # Create a Context.
        >>> import simtk.openmm as mm
        >>> import simtk.unit as u
        >>> integrator = openmm.VerletIntegrator(1.0 * unit.femtoseconds)
        >>> platform = openmm.Platform.getPlatformByName('Reference')
        >>> context = openmm.Context(test.system, integrator, platform)
        >>> # Set positions and velocities.
        >>> context.setPositions(test.positions)
        >>> context.setVelocitiesToTemperature(298 * unit.kelvin)
        >>> # Create a sampler state from the Context.
        >>> sampler_state = SamplerState.createFromContext(context)
        >>> # Clean up.
        >>> del context, integrator

        """
        # Get state.
        openmm_state = context.getState(getPositions=True, getVelocities=True, getEnergy=True)

        # Create new object, bypassing init.
        self = SamplerState.__new__(cls)

        # Populate context.
        self.system = copy.deepcopy(context.getSystem())
        self.positions = openmm_state.getPositions(asNumpy=True)
        self.velocities = openmm_state.getVelocities(asNumpy=True)
        self.box_vectors = openmm_state.getPeriodicBoxVectors(asNumpy=True)
        self.potential_energy = openmm_state.getPotentialEnergy()
        self.kinetic_energy = openmm_state.getKineticEnergy()
        self.total_energy = self.potential_energy + self.kinetic_energy
        self.volume = thermodynamics.volume(self.box_vectors)

        assert quantity_is_finite(self.positions)
        assert quantity_is_finite(self.velocities)

        return self

    def createContext(self, integrator=None, platform=None):
        """
        Create an OpenMM Context object from the current sampler state.

        Parameters
        ----------
        integrator : simtk.openmm.Integrator, optional, default=None
           The integrator to use for Context creation.
           If not specified, a VerletIntegrator with 1 fs timestep is created.
        platform : simtk.openmm.Platform, optional, default=None
           If specified, the Platform to use for context creation.

        Returns
        -------
        context : simtk.openmm.Context
           The created OpenMM Context object

        Notes
        -----
        If the selected or default platform fails, the CPU and Reference platforms will be tried, in that order.

        Examples
        --------

        Create a context for a system with periodic box vectors.

        >>> # Create a test system
        >>> test = testsystems.LennardJonesFluid()
        >>> # Create a sampler state manually.
        >>> box_vectors = test.system.getDefaultPeriodicBoxVectors()
        >>> sampler_state = SamplerState(positions=test.positions, box_vectors=box_vectors, system=test.system)
        >>> # Create a Context.
        >>> import simtk.openmm as mm
        >>> import simtk.unit as u
        >>> integrator = openmm.VerletIntegrator(1.0*unit.femtoseconds)
        >>> context = sampler_state.createContext(integrator)
        >>> # Clean up.
        >>> del context

        Create a context for a system without periodic box vectors.

        >>> # Create a test system
        >>> test = testsystems.LennardJonesCluster()
        >>> # Create a sampler state manually.
        >>> sampler_state = SamplerState(positions=test.positions, system=test.system)
        >>> # Create a Context.
        >>> import simtk.openmm as mm
        >>> import simtk.unit as u
        >>> integrator = openmm.VerletIntegrator(1.0*unit.femtoseconds)
        >>> context = sampler_state.createContext(integrator)
        >>> # Clean up.
        >>> del context

        TODO
        ----
        * Generalize fallback platform order to [CUDA, OpenCL, CPU, Reference] ordering.

        """

        if not self.system:
            raise Exception("SamplerState must have a 'system' object specified to create a Context")

        # Use a Verlet integrator if none is specified.
        if integrator is None:
            integrator = openmm.VerletIntegrator(1.0 * unit.femtoseconds)

        # Create a Context.
        if platform:
            context = openmm.Context(self.system, integrator, platform)
        else:
            context = openmm.Context(self.system, integrator)

        # Set box vectors, if specified.
        if (self.box_vectors is not None):
            try:
                # try tuple of box vectors
                context.setPeriodicBoxVectors(self.box_vectors[0], self.box_vectors[1], self.box_vectors[2])
            except:
                # try numpy 3x3 matrix of box vectors
                context.setPeriodicBoxVectors(self.box_vectors[0,:], self.box_vectors[1,:], self.box_vectors[2,:])

        # Set positions.
        try:
            context.setPositions(self.positions)
        except Exception as e:
            msg = str(e) + '\n'
            msg += "System has %d particles\n" % self.system.getNumParticles()
            msg += "Positions has %d particles\n" % len(self.positions)
            raise Exception(msg)

        # Set velocities, if specified.
        if (self.velocities is not None):
            context.setVelocities(self.velocities)

        return context

    def minimize(self, tolerance=None, maxIterations=None, platform=None):
        """
        Minimize the current configuration.

        Parameters
        ----------
        tolerance : simtk.unit.Quantity compatible with kilocalories_per_mole/anstroms, optional, default = 1*kilocalories_per_mole/anstrom
           Tolerance to use for minimization termination criterion.

        maxIterations : int, optional, default = 100
           Maximum number of iterations to use for minimization.

        platform : simtk.openmm.Platform, optional
           Platform to use for minimization.

        Examples
        --------

        >>> # Create a test system
        >>> test = testsystems.AlanineDipeptideVacuum()
        >>> # Create a sampler state.
        >>> sampler_state = SamplerState(system=test.system, positions=test.positions)
        >>> # Minimize
        >>> sampler_state.minimize()

        """

        if (tolerance is None):
            tolerance = 1.0 * unit.kilocalories_per_mole / unit.angstroms

        if (maxIterations is None):
            maxIterations = 100

        # Use LocalEnergyMinimizer
        from simtk.openmm import LocalEnergyMinimizer
        context = self.createContext(platform=platform)
        logger.debug("LocalEnergyMinimizer: platform is %s" % context.getPlatform().getName())
        logger.debug("Minimizing with tolerance %s and %d max. iterations." % (tolerance, maxIterations))
        LocalEnergyMinimizer.minimize(context, tolerance, maxIterations)

        # Retrieve data.
        sampler_state = SamplerState.createFromContext(context)
        sampler_state.velocities = None # erase velocities since we may change dimensionality
        self.positions = sampler_state.positions
        self.potential_energy = sampler_state.potential_energy
        self.total_energy = sampler_state.total_energy

        del context

        return

    def has_nan(self):
        """Return True if any of the generalized coordinates are nan.

        Notes
        -----

        Currently checks only the positions.
        """
        x = self.positions / unit.nanometers

        if np.any(np.isnan(x)):
            return True
        else:
            return False

################################################################################
# GHMC INTEGRATOR (TEMPORARY UNTIL MOVED TO OPENMMTOOLS)
################################################################################

class GHMCIntegrator(openmm.CustomIntegrator):

    """
    Generalized hybrid Monte Carlo (GHMC) integrator.

    """

    def __init__(self, temperature=298.0 * unit.kelvin, collision_rate=91.0 / unit.picoseconds, timestep=1.0 * unit.femtoseconds):
        """
        Create a generalized hybrid Monte Carlo (GHMC) integrator.

        Parameters
        ----------
        temperature : np.unit.Quantity compatible with kelvin, default: 298*unit.kelvin
           The temperature.
        collision_rate : np.unit.Quantity compatible with 1/picoseconds, default: 91.0/unit.picoseconds
           The collision rate.
        timestep : np.unit.Quantity compatible with femtoseconds, default: 1.0*unit.femtoseconds
           The integration timestep.

        Notes
        -----
        This integrator is equivalent to a Langevin integrator in the velocity Verlet discretization with a
        Metrpolization step to ensure sampling from the appropriate distribution.

        Additional global variables 'ntrials' and  'naccept' keep track of how many trials have been attempted and
        accepted, respectively.

        TODO
        ----
        * Move initialization of 'sigma' to setting the per-particle variables.
        * Generalize to use MTS inner integrator.

        Examples
        --------

        Create a GHMC integrator.

        >>> temperature = 298.0 * unit.kelvin
        >>> collision_rate = 91.0 / unit.picoseconds
        >>> timestep = 1.0 * unit.femtoseconds
        >>> integrator = GHMCIntegrator(temperature, collision_rate, timestep)

        References
        ----------
        Lelievre T, Stoltz G, and Rousset M. Free Energy Computations: A Mathematical Perspective
        http://www.amazon.com/Free-Energy-Computations-Mathematical-Perspective/dp/1848162472

        """

        # Initialize constants.
        kT = kB * temperature
        gamma = collision_rate

        # Create a new custom integrator.
        super(GHMCIntegrator, self).__init__(timestep)

        #
        # Integrator initialization.
        #
        self.addGlobalVariable("kT", kT)  # thermal energy
        self.addGlobalVariable("b", np.exp(-gamma * timestep))  # velocity mixing parameter
        self.addPerDofVariable("sigma", 0) # velocity standard deviation
        self.addGlobalVariable("ke", 0)  # kinetic energy
        self.addPerDofVariable("vold", 0)  # old velocities
        self.addPerDofVariable("xold", 0)  # old positions
        self.addGlobalVariable("Eold", 0)  # old energy
        self.addGlobalVariable("Enew", 0)  # new energy
        self.addGlobalVariable("accept", 0)  # accept or reject
        self.addGlobalVariable("naccept", 0)  # number accepted
        self.addGlobalVariable("ntrials", 0)  # number of Metropolization trials
        self.addPerDofVariable("x1", 0)  # position before application of constraints

        #
        # Pre-computation.
        # This only needs to be done once.
        # TODO: Change this to setPerDofVariableByName("sigma", unit.sqrt(kT / mass).value_in_unit_system(unit.md_unit_system))
        #
        self.addComputePerDof("sigma", "sqrt(kT/m)")

        #
        # Velocity randomization
        #
        self.addComputePerDof("v", "sqrt(b)*v + sqrt(1-b)*sigma*gaussian")
        self.addConstrainVelocities()

        #
        # Metropolized symplectic step.
        #
        self.addConstrainPositions()
        self.addConstrainVelocities()

        self.addComputeSum("ke", "0.5*m*v*v")
        self.addComputeGlobal("Eold", "ke + energy")
        self.addComputePerDof("xold", "x")
        self.addComputePerDof("vold", "v")
        self.addComputePerDof("v", "v + 0.5*dt*f/m")
        self.addComputePerDof("x", "x + v*dt")
        self.addComputePerDof("x1", "x")
        self.addConstrainPositions()
        self.addComputePerDof("v", "v + 0.5*dt*f/m + (x-x1)/dt")
        self.addConstrainVelocities()
        self.addComputeSum("ke", "0.5*m*v*v")
        self.addComputeGlobal("Enew", "ke + energy")
        # TODO: Check if accept/reject logic correctly handles nans
        self.addComputeGlobal("accept", "step(exp(-(Enew-Eold)/kT) - uniform)")
        self.beginIfBlock("accept != 1")
        self.addComputePerDof("x", "xold")
        self.addComputePerDof("v", "-vold")
        self.endBlock()

        #
        # Velocity randomization
        #
        self.addComputePerDof("v", "sqrt(b)*v + sqrt(1-b)*sigma*gaussian")
        self.addConstrainVelocities()

        #
        # Accumulate statistics.
        #
        self.addComputeGlobal("naccept", "naccept + accept")
        self.addComputeGlobal("ntrials", "ntrials + 1")

################################################################################
# MCMC SAMPLER
################################################################################

class MCMCSampler(object):
    """
    Markov chain Monte Carlo (MCMC) sampler.

    This is a minimal functional implementation placeholder until we can replace this with MCMCSampler from `openmmmcmc`.

    Properties
    ----------
    positions : simtk.unit.Quantity of size [nparticles,3] with units compatible with nanometers
        The current positions.
    iteration : int
        Iterations completed.
    verbose : bool
        If True, verbose output is printed

    References
    ----------
    [1]

    Examples
    --------
    >>> # Create a test system
    >>> test = testsystems.AlanineDipeptideVacuum()
    >>> # Create a sampler state.
    >>> sampler_state = SamplerState(system=test.system, positions=test.positions)
    >>> # Create a thermodynamic state.
    >>> thermodynamic_state = ThermodynamicState(system=test.system, temperature=298.0*unit.kelvin)
    >>> # Create an MCMC sampler
    >>> sampler = MCMCSampler(thermodynamic_state, sampler_state)
    >>> # Turn off verbosity
    >>> sampler.verbose = False
    >>> # Run the sampler
    >>> sampler.run()

    """
    def __init__(self, thermodynamic_state, sampler_state, topology=None, storage=None, integrator_name='GHMC'):
        """
        Create an MCMC sampler.

        Parameters
        ----------
        thermodynamic_state : ThermodynamicState
            The thermodynamic state to simulate
        sampler_state : SamplerState
            The initial sampler state to simulate from.
        topology : simtk.openmm.app.Topology, optional, default=None
            Topology object corresponding to system being simulated (for writing)
        storage : NetCDFStorage, optional, default=None
            Storage layer to use for writing.
        integrator_name : str, optional, default='GHMC'
            Name of the integrator to use for propagation.

        """
        # Keep copies of initializing arguments.
        # TODO: Make deep copies?
        self.thermodynamic_state = copy.deepcopy(thermodynamic_state)
        self.sampler_state = copy.deepcopy(sampler_state)
        self.topology = topology
        self.integrator_name = integrator_name

        self.storage = None
        if storage is not None:
            self.storage = NetCDFStorageView(storage, modname=self.__class__.__name__)

        # Initialize
        self.iteration = 0
        # For GHMC integrator
        self.collision_rate = 5.0 / unit.picoseconds
        self.timestep = 1.0 * unit.femtoseconds
        self.nsteps = 500 # number of steps per update
        self.verbose = True

    def update(self):
        """
        Update the sampler with one step of sampling.
        """
        if self.verbose:
            print("." * 80)
            print("MCMC sampler iteration %d" % self.iteration)

        # Create an integrator
        if self.integrator_name == 'GHMC':
            # TODO: Migrate GHMCIntegrator back to openmmtools
            #from openmmtools.integrators import GHMCIntegrator
            integrator = GHMCIntegrator(temperature=self.thermodynamic_state.temperature, collision_rate=self.collision_rate, timestep=self.timestep)
            if self.verbose: print("Taking %d steps of GHMC..." % self.nsteps)
        elif self.integrator_name == 'Langevin':
            from simtk.openmm import LangevinIntegrator
            integrator = LangevinIntegrator(self.thermodynamic_state.temperature, self.collision_rate, self.timestep)
            if self.verbose: print("Taking %d steps of Langevin dynamics..." % self.nsteps)
        else:
            raise Exception("integrator_name '%s' not valid." % (self.integrator_name))

        start_time = time.time()

        # Create a Context
        context = self.sampler_state.createContext(integrator=integrator)
        context.setVelocitiesToTemperature(self.thermodynamic_state.temperature)

        if self.verbose:
            # Print platform
            print("Using platform '%s'" % context.getPlatform().getName())

            # DEBUG ENERGIES
            state = context.getState(getEnergy=True,getForces=True)
            kT = kB * self.thermodynamic_state.temperature
            print("potential  = %.3f kT" % (state.getPotentialEnergy() / kT))
            print("kinetic    = %.3f kT" % (state.getKineticEnergy() / kT))
            force_unit = (kT / unit.angstrom)
            force_norm = np.sqrt(np.mean( (state.getForces(asNumpy=True) / force_unit)**2 ))
            print("force norm = %.3f kT/A/dof" % force_norm)

        # Integrate to update sample
        integrator.step(self.nsteps)

        # Recover sampler state from Context
        self.sampler_state = SamplerState.createFromContext(context)
        self.sampler_state.velocities = None # erase velocities since we may change dimensionality next

        # Write positions and box vectors
        if self.storage:
            kT = kB * self.thermodynamic_state.temperature
            self.storage.write_configuration('positions', self.sampler_state.positions, self.topology, iteration=self.iteration)
            self.storage.write_quantity('kinetic_energy', self.sampler_state.kinetic_energy / kT, iteration=self.iteration)
            self.storage.write_quantity('potential_energy', self.sampler_state.potential_energy / kT, iteration=self.iteration)
            self.storage.write_quantity('volume', self.sampler_state.volume / unit.angstroms**3, iteration=self.iteration)

        # Report statistics.
        if self.integrator_name == 'GHMC':
            naccept = integrator.getGlobalVariableByName('naccept')
            fraction_accepted = float(naccept) / float(self.nsteps)
            if self.verbose: print("Accepted %d / %d GHMC steps (%.2f%%)." % (naccept, self.nsteps, fraction_accepted * 100))
            if self.storage: self.storage.write_quantity('fraction_accepted', fraction_accepted, iteration=self.iteration)

        if self.verbose:
            print('Finished integration in %.3f s' % (time.time() - start_time))
            final_energy = context.getState(getEnergy=True).getPotentialEnergy() * self.thermodynamic_state.beta
            print('Final energy is %12.3f kT' % (final_energy))

        del context, integrator

        # TODO: We currently are forced to update the default box vectors in System because we don't propagate them elsewhere in the code
        # so if they change during simulation, we're in trouble.  We should instead have the code use SamplerState throughout, and likely
        # should generalize SamplerState to include additional dynamical variables (like chemical state key?)
        if self.sampler_state.box_vectors is not None:
            self.thermodynamic_state.system.setDefaultPeriodicBoxVectors(*self.sampler_state.box_vectors)
            self.sampler_state.system.setDefaultPeriodicBoxVectors(*self.sampler_state.box_vectors)

        if self.verbose:
            print("." * 80)

        if self.storage: self.storage.sync()

        # Increment iteration count
        self.iteration += 1

    def run(self, niterations=1):
        """
        Run the sampler for the specified number of iterations

        Parameters
        ----------
        niterations : int, optional, default=1
            Number of iterations to run the sampler for.
        """
        for iteration in range(niterations):
            self.update()

################################################################################
# EXPANDED ENSEMBLE SAMPLER
################################################################################

class ExpandedEnsembleSampler(object):
    """
    Method of expanded ensembles sampling engine.

    Properties
    ----------
    sampler : MCMCSampler
        The MCMC sampler used for updating positions.
    proposal_engine : ProposalEngine
        The ProposalEngine to use for proposing new sampler states and topologies.
    system_generator : SystemGenerator
        The SystemGenerator to use for creating System objects following proposals.
    state : hashable object
        The current sampler state. Can be any hashable object.
    states : set of hashable object
        All known states.
    iteration : int
        Iterations completed.
    naccepted : int
        Number of accepted thermodynamic/chemical state changes.
    nrejected : int
        Number of rejected thermodynamic/chemical state changes.
    number_of_state_visits : dict of state_key
        Cumulative counts of visited states.
    verbose : bool
        If True, verbose output is printed.

    References
    ----------
    [1] Lyubartsev AP, Martsinovski AA, Shevkunov SV, and Vorontsov-Velyaminov PN. New approach to Monte Carlo calculation of the free energy: Method of expanded ensembles. JCP 96:1776, 1992
    http://dx.doi.org/10.1063/1.462133

    Examples
    --------
    >>> # Create a test system
    >>> test = testsystems.AlanineDipeptideVacuum()
    >>> # Create a SystemGenerator and rebuild the System.
    >>> from perses.rjmc.topology_proposal import SystemGenerator
    >>> system_generator = SystemGenerator(['amber99sbildn.xml'], forcefield_kwargs={ 'nonbondedMethod' : app.NoCutoff, 'implicitSolvent' : None, 'constraints' : None })
    >>> test.system = system_generator.build_system(test.topology)
    >>> # Create a sampler state.
    >>> sampler_state = SamplerState(system=test.system, positions=test.positions)
    >>> # Create a thermodynamic state.
    >>> thermodynamic_state = ThermodynamicState(system=test.system, temperature=298.0*unit.kelvin)
    >>> # Create an MCMC sampler
    >>> mcmc_sampler = MCMCSampler(thermodynamic_state, sampler_state)
    >>> # Turn off verbosity
    >>> mcmc_sampler.verbose = False
    >>> # Create an Expanded Ensemble sampler
    >>> from perses.rjmc.topology_proposal import PointMutationEngine
    >>> from perses.rjmc.geometry import FFAllAngleGeometryEngine
    >>> geometry_engine = FFAllAngleGeometryEngine(metadata={})
    >>> allowed_mutations = [[('2','ALA')],[('2','VAL'),('2','LEU')]]
    >>> proposal_engine = PointMutationEngine(test.topology, system_generator, max_point_mutants=1, chain_id='1', proposal_metadata=None, allowed_mutations=allowed_mutations)
    >>> exen_sampler = ExpandedEnsembleSampler(mcmc_sampler, test.topology, 'ACE-ALA-NME', proposal_engine, geometry_engine)
    >>> # Run the sampler
    >>> exen_sampler.run()

    """
    def __init__(self, sampler, topology, state_key, proposal_engine, geometry_engine, log_weights=None, scheme='ncmc-geometry-ncmc', options=None, platform=None, envname=None, storage=None):
        """
        Create an expanded ensemble sampler.

        p(x,k) \propto \exp[-u_k(x) + g_k]

        where g_k is the log weight.

        Parameters
        ----------
        sampler : MCMCSampler
            MCMCSampler initialized with current SamplerState
        topology : simtk.openmm.app.Topology
            Current topology
        state : hashable object
            Current chemical state
        proposal_engine : ProposalEngine
            ProposalEngine to use for proposing new chemical states
        geometry_engine : GeometryEngine
            GeometryEngine to use for dimension matching
        log_weights : dict of object : float
            Log weights to use for expanded ensemble biases.
        scheme : str, optional, default='ncmc-geometry-ncmc'
            Update scheme. One of ['ncmc-geometry-ncmc', 'geometry-ncmc-geometry', 'geometry-ncmc']
        options : dict, optional, default=dict()
            Options for initializing switching scheme, such as 'timestep', 'nsteps', 'functions' for NCMC
        platform : simtk.openmm.Platform, optional, default=None
            Platform to use for NCMC switching.  If `None`, default (fastest) platform is used.
        storage : NetCDFStorageView, optional, default=None
            If specified, use this storage layer.

        """
        # Keep copies of initializing arguments.
        # TODO: Make deep copies?
        self.sampler = sampler
        self.topology = topology
        self.state_key = state_key
        self.proposal_engine = proposal_engine
        self.log_weights = log_weights
        self.scheme = scheme
        if self.log_weights is None: self.log_weights = dict()

        self.storage = None
        if storage is not None:
            self.storage = NetCDFStorageView(storage, modname=self.__class__.__name__)

        # Initialize
        self.iteration = 0
        option_names = ['timestep', 'nsteps', 'functions']
        if options is None:
            options = dict()
        for option_name in option_names:
            if option_name not in options:
                options[option_name] = None
        if options['nsteps']:
            self._switching_nsteps = options['nsteps']
        else:
            self._switching_nsteps = 0
<<<<<<< HEAD
        if scheme=='ncmc-geometry-ncmc':
            from perses.annihilation.ncmc_switching import NCMCEngine
            self.ncmc_engine = NCMCEngine(temperature=self.sampler.thermodynamic_state.temperature, timestep=options['timestep'], nsteps=options['nsteps'], functions=options['functions'], platform=platform, storage=self.storage)
        elif scheme=='geometry-ncmc':
            from perses.annihilation.ncmc_switching import NCMCHybridEngine
            self.ncmc_engine = NCMCHybridEngine(temperature=self.sampler.thermodynamic_state.temperature, timestep=options['timestep'], nsteps=options['nsteps'], functions=options['functions'], platform=platform)
        else:
            raise Exception("Expanded ensemble state proposal scheme '%s' unsupported" % self.scheme)
=======
        from perses.annihilation.ncmc_switching import NCMCEngine
        self.ncmc_engine = NCMCEngine(temperature=self.sampler.thermodynamic_state.temperature, timestep=options['timestep'], nsteps=options['nsteps'], functions=options['functions'], platform=platform, storage=self.storage)
>>>>>>> 44f3c9e2
        self.geometry_engine = geometry_engine
        self.naccepted = 0
        self.nrejected = 0
        self.number_of_state_visits = dict()
        self.verbose = False
        self.pdbfile = None # if not None, write PDB file
        self.geometry_pdbfile = None # if not None, write PDB file of geometry proposals
        self.accept_everything = False # if True, will accept anything that doesn't lead to NaNs

    @property
    def state_keys(self):
        return self.log_weights.keys()

    def get_log_weight(self, state_key):
        """
        Get the log weight of the specified state.

        Parameters
        ----------
        state_key : hashable object
            The state key (e.g. chemical state key) to look up.

        Returns
        -------
        log_weight : float
            The log weight of the provided state key.

        Note
        ----
        This adds the key to the self.log_weights dict.

        """
        if state_key not in self.log_weights:
            self.log_weights[state_key] = 0.0
        return self.log_weights[state_key]

    def update_positions(self):
        """
        Sample new positions.
        """
        self.sampler.update()

    def update_state(self):
        """
        Sample the thermodynamic state.
        """

        initial_time = time.time()

        # Check that system and topology have same number of atoms.
        old_system = self.sampler.sampler_state.system
        old_topology = self.topology
        old_topology_natoms = sum([1 for atom in old_topology.atoms()]) # number of topology atoms
        old_system_natoms = old_system.getNumParticles()
        if old_topology_natoms != old_system_natoms:
            msg = 'ExpandedEnsembleSampler: topology has %d atoms, while system has %d atoms' % (old_topology_natoms, old_system_natoms)
            raise Exception(msg)

        if self.scheme == 'ncmc-geometry-ncmc':
            if self.verbose: print("Updating chemical state with ncmc-geometry-ncmc scheme...")

            # DEBUG: Check current topology can be built.
            try:
                self.proposal_engine._system_generator.build_system(self.topology)
            except Exception as e:
                msg = str(e)
                msg += '\n'
                msg += 'ExpandedEnsembleSampler.update_sampler: self.topology before ProposalEngine call cannot be built into a system'
                raise Exception(msg)

            # Propose new chemical state.
            if self.verbose: print("Proposing new topology...")
            [system, topology, positions] = [self.sampler.thermodynamic_state.system, self.topology, self.sampler.sampler_state.positions]
            topology_proposal = self.proposal_engine.propose(system, topology)
            if self.verbose: print("Proposed transformation: %s => %s" % (topology_proposal.old_chemical_state_key, topology_proposal.new_chemical_state_key))

            # DEBUG: Check current topology can be built.
            if self.verbose: print("Generating new system...")
            try:
                self.proposal_engine._system_generator.build_system(topology_proposal.new_topology)
            except Exception as e:
                msg = str(e)
                msg += '\n'
                msg += 'ExpandedEnsembleSampler.update_sampler: toology_proposal.new_topology before ProposalEngine call cannot be built into a system'
                raise Exception(msg)

            # Check to make sure no out-of-bounds atoms are present in new_to_old_atom_map
            natoms_old = topology_proposal.old_system.getNumParticles()
            natoms_new = topology_proposal.new_system.getNumParticles()
            if not set(topology_proposal.new_to_old_atom_map.values()).issubset(range(natoms_old)):
                msg = "Some old atoms in TopologyProposal.new_to_old_atom_map are not in span of old atoms (1..%d):\n" % natoms_old
                msg += str(topology_proposal.new_to_old_atom_map)
                raise Exception(msg)
            if not set(topology_proposal.new_to_old_atom_map.keys()).issubset(range(natoms_new)):
                msg = "Some new atoms in TopologyProposal.new_to_old_atom_map are not in span of old atoms (1..%d):\n" % natoms_new
                msg += str(topology_proposal.new_to_old_atom_map)
                raise Exception(msg)

            # Determine state keys
            old_state_key = self.state_key
            new_state_key = topology_proposal.new_chemical_state_key

            # Determine log weight
            old_log_weight = self.get_log_weight(old_state_key)
            new_log_weight = self.get_log_weight(new_state_key)

            if self.verbose: print("Performing NCMC annihilation")
            # Alchemically eliminate atoms being removed.
            [ncmc_old_positions, ncmc_elimination_logp, potential_delete] = self.ncmc_engine.integrate(topology_proposal, positions, direction='delete', iteration=self.iteration)
            # Check that positions are not NaN
            if np.any(np.isnan(ncmc_old_positions)):
                raise Exception("Positions are NaN after NCMC delete with %d steps" % self._switching_nsteps)

            if self.verbose: print("Geometry engine proposal...")
            # Generate coordinates for new atoms and compute probability ratio of old and new probabilities.
            initial_time = time.time()
            geometry_old_positions = ncmc_old_positions
            geometry_new_positions, geometry_logp_propose = self.geometry_engine.propose(topology_proposal, geometry_old_positions, self.sampler.thermodynamic_state.beta)
            if self.verbose: print('proposal took %.3f s' % (time.time() - initial_time))

            if self.geometry_pdbfile is not None:
                print("Writing proposed geometry...")
                #self.geometry_pdbfile.write('MODEL     %4d\n' % (self.iteration+1)) # PyMOL doesn't render connectivity correctly this way
                from simtk.openmm.app import PDBFile
                PDBFile.writeFile(topology_proposal.new_topology, geometry_new_positions, file=self.geometry_pdbfile)
                #self.geometry_pdbfile.write('ENDMDL\n')
                self.geometry_pdbfile.flush()

            if self.verbose: print("Geometry engine logP_reverse calculation...")
            initial_time = time.time()
            geometry_logp_reverse = self.geometry_engine.logp_reverse(topology_proposal, geometry_new_positions, geometry_old_positions, self.sampler.thermodynamic_state.beta)
            geometry_logp = geometry_logp_reverse - geometry_logp_propose
            if self.verbose: print('calculation took %.3f s' % (time.time() - initial_time))

            if self.verbose: print("Performing NCMC insertion")
            # Alchemically introduce new atoms.
            initial_time = time.time()
            [ncmc_new_positions, ncmc_introduction_logp, potential_insert] = self.ncmc_engine.integrate(topology_proposal, geometry_new_positions, direction='insert', iteration=self.iteration)
            if self.verbose: print('NCMC took %.3f s' % (time.time() - initial_time))
            # Check that positions are not NaN
            if np.any(np.isnan(ncmc_new_positions)):
                raise Exception("Positions are NaN after NCMC insert with %d steps" % self._switching_nsteps)

            # Compute change in eliminated potential contribution.
            switch_logp = - (potential_insert - potential_delete)
            if self.verbose:
                print('potential before geometry  : %12.3f kT' % potential_delete)
                print('potential after geometry   : %12.3f kT' % potential_insert)
                print('---------------------------------------------------------')
                print('switch_logp                : %12.3f' % switch_logp)
                print('geometry_logp_propose      : %12.3f' % geometry_logp_propose)
                print('geometry_logp_reverse      : %12.3f' % geometry_logp_reverse)

            # Compute total log acceptance probability, including all components.
            logp_accept = topology_proposal.logp_proposal + geometry_logp + switch_logp + ncmc_elimination_logp + ncmc_introduction_logp + new_log_weight - old_log_weight
            if self.verbose:
                print("logp_accept = %+10.4e [logp_proposal %+10.4e geometry_logp %+10.4e switch_logp %+10.4e ncmc_elimination_logp %+10.4e ncmc_introduction_logp %+10.4e old_log_weight %+10.4e new_log_weight %+10.4e]"
                    % (logp_accept, topology_proposal.logp_proposal, geometry_logp, switch_logp, ncmc_elimination_logp, ncmc_introduction_logp, old_log_weight, new_log_weight))

            # Accept or reject.
            if np.isnan(logp_accept):
                accept = False
                print('logp_accept = NaN')
            else:
                accept = ((logp_accept>=0.0) or (np.random.uniform() < np.exp(logp_accept)))
                if self.accept_everything:
                    print('accept_everything option is turned on; accepting')
                    accept = True

            if accept:
                self.sampler.thermodynamic_state.system = topology_proposal.new_system
                self.sampler.sampler_state.system = topology_proposal.new_system
                self.topology = topology_proposal.new_topology
                self.sampler.sampler_state.positions = ncmc_new_positions
                self.sampler.topology = topology
                self.state_key = topology_proposal.new_chemical_state_key
                self.naccepted += 1
                if self.verbose: print("    accepted")
            else:
                self.nrejected += 1
                if self.verbose: print("    rejected")

            elapsed_time = time.time() - initial_time

            # Write to storage.
            if self.storage:
                self.storage.write_quantity('update_state_elapsed_time', elapsed_time, iteration=self.iteration)
                self.storage.write_configuration('positions', self.sampler.sampler_state.positions, self.sampler.topology, iteration=self.iteration)
                self.storage.write_object('state_key', self.state_key, iteration=self.iteration)
                self.storage.write_object('proposed_state_key', topology_proposal.new_chemical_state_key, iteration=self.iteration)
                self.storage.write_quantity('naccepted', self.naccepted, iteration=self.iteration)
                self.storage.write_quantity('nrejected', self.nrejected, iteration=self.iteration)
                self.storage.write_quantity('logp_accept', logp_accept, iteration=self.iteration)
                self.storage.write_quantity('logp_topology_proposal', topology_proposal.logp_proposal, iteration=self.iteration)
                self.storage.write_quantity('logp_geometry', geometry_logp, iteration=self.iteration)
                self.storage.write_quantity('logp_switch', switch_logp, iteration=self.iteration)
                self.storage.write_quantity('logp_ncmc_elimination', ncmc_elimination_logp, iteration=self.iteration)
                self.storage.write_quantity('logp_ncmc_introduction', ncmc_introduction_logp, iteration=self.iteration)
                self.storage.write_quantity('new_log_weight', new_log_weight, iteration=self.iteration)
                self.storage.write_quantity('old_log_weight', old_log_weight, iteration=self.iteration)


        elif self.scheme == 'geometry-ncmc':
            if self.verbose: print("Updating chemical state with geometry-ncmc scheme...")

            # DEBUG: Check current topology can be built.
            try:
                self.proposal_engine._system_generator.build_system(self.topology)
            except Exception as e:
                msg = str(e)
                msg += '\n'
                msg += 'ExpandedEnsembleSampler.update_sampler: self.topology before ProposalEngine call cannot be built into a system'
                raise Exception(msg)

            # Propose new chemical state.
            if self.verbose: print("Proposing new topology...")
            [system, topology, positions] = [self.sampler.thermodynamic_state.system, self.topology, self.sampler.sampler_state.positions]
            topology_proposal = self.proposal_engine.propose(system, topology)
            if self.verbose: print("Proposed transformation: %s => %s" % (topology_proposal.old_chemical_state_key, topology_proposal.new_chemical_state_key))

            # DEBUG: Check current topology can be built.
            if self.verbose: print("Generating new system...")
            try:
                self.proposal_engine._system_generator.build_system(topology_proposal.new_topology)
            except Exception as e:
                msg = str(e)
                msg += '\n'
                msg += 'ExpandedEnsembleSampler.update_sampler: toology_proposal.new_topology before ProposalEngine call cannot be built into a system'
                raise Exception(msg)

            # Check to make sure no out-of-bounds atoms are present in new_to_old_atom_map
            natoms_old = topology_proposal.old_system.getNumParticles()
            natoms_new = topology_proposal.new_system.getNumParticles()
            if not set(topology_proposal.new_to_old_atom_map.values()).issubset(range(natoms_old)):
                msg = "Some old atoms in TopologyProposal.new_to_old_atom_map are not in span of old atoms (1..%d):\n" % natoms_old
                msg += str(topology_proposal.new_to_old_atom_map)
                raise Exception(msg)
            if not set(topology_proposal.new_to_old_atom_map.keys()).issubset(range(natoms_new)):
                msg = "Some new atoms in TopologyProposal.new_to_old_atom_map are not in span of old atoms (1..%d):\n" % natoms_new
                msg += str(topology_proposal.new_to_old_atom_map)
                raise Exception(msg)

            # Determine state keys
            old_state_key = self.state_key
            new_state_key = topology_proposal.new_chemical_state_key

            # Determine log weight
            old_log_weight = self.get_log_weight(old_state_key)
            new_log_weight = self.get_log_weight(new_state_key)

            if self.verbose: print("Geometry engine proposal...")
            # Generate coordinates for new atoms and compute probability ratio of old and new probabilities.
            initial_time = time.time()
            geometry_old_positions = positions
            geometry_new_positions, geometry_logp_propose = self.geometry_engine.propose(topology_proposal, geometry_old_positions, self.sampler.thermodynamic_state.beta)
            if self.verbose: print('proposal took %.3f s' % (time.time() - initial_time))

            if self.geometry_pdbfile is not None:
                print("Writing proposed geometry...")
                from simtk.openmm.app import PDBFile
                PDBFile.writeFile(topology_proposal.new_topology, geometry_new_positions, file=self.geometry_pdbfile)
                self.geometry_pdbfile.flush()

            if self.verbose: print("Performing NCMC switching")
            initial_time = time.time()
            [ncmc_new_positions, ncmc_old_positions, ncmc_logp, neg_switch_logp] = self.ncmc_engine.integrate(topology_proposal, positions, geometry_new_positions)
            if self.verbose: print('NCMC took %.3f s' % (time.time() - initial_time))
            # Check that positions are not NaN
            if np.any(np.isnan(ncmc_new_positions)):
                raise Exception("Positions are NaN after NCMC insert with %d steps" % self._switching_nsteps)

            if self.verbose: print("Geometry engine logP_reverse calculation...")
            initial_time = time.time()
            geometry_logp_reverse = self.geometry_engine.logp_reverse(topology_proposal, ncmc_new_positions, ncmc_old_positions, self.sampler.thermodynamic_state.beta)
            geometry_logp = geometry_logp_reverse - geometry_logp_propose
            if self.verbose: print('calculation took %.3f s' % (time.time() - initial_time))

            # Compute change in eliminated potential contribution.
            switch_logp = - neg_switch_logp
            if self.verbose:
                #print('potential before geometry  : %12.3f kT' % potential_delete)
                #print('potential after geometry   : %12.3f kT' % potential_insert)
                print('---------------------------------------------------------')
                print('switch_logp                : %12.3f' % switch_logp)
                print('geometry_logp_propose      : %12.3f' % geometry_logp_propose)
                print('geometry_logp_reverse      : %12.3f' % geometry_logp_reverse)

            # Compute total log acceptance probability, including all components.
            logp_accept = topology_proposal.logp_proposal + geometry_logp + switch_logp + ncmc_logp + new_log_weight - old_log_weight
            if self.verbose:
                print("logp_accept = %+10.4e [logp_proposal %+10.4e geometry_logp %+10.4e switch_logp %+10.4e ncmc_logp %+10.4e old_log_weight %+10.4e new_log_weight %+10.4e]"
                    % (logp_accept, topology_proposal.logp_proposal, geometry_logp, switch_logp, ncmc_logp, old_log_weight, new_log_weight))

            # Accept or reject.
            if np.isnan(logp_accept):
                accept = False
                print('logp_accept = NaN')
            else:
                accept = ((logp_accept>=0.0) or (np.random.uniform() < np.exp(logp_accept)))
                if self.accept_everything:
                    print('accept_everything option is turned on; accepting')
                    accept = True

            if accept:
                self.sampler.thermodynamic_state.system = topology_proposal.new_system
                self.sampler.sampler_state.system = topology_proposal.new_system
                self.topology = topology_proposal.new_topology
                self.sampler.sampler_state.positions = ncmc_new_positions
                self.state_key = topology_proposal.new_chemical_state_key
                self.naccepted += 1
                if self.verbose: print("    accepted")
            else:
                self.nrejected += 1
                if self.verbose: print("    rejected")
            # Write to storage.
            if self.storage:
                self.storage.write_configuration(self.sampler.envname, self.__class__.__name__, 'positions', self.sampler.sampler_state.positions, self.sampler.topology, iteration=self.iteration)
                self.storage.write_object(self.sampler.envname, self.__class__.__name__, 'state_key', self.state_key, iteration=self.iteration)
                self.storage.write_quantity(self.sampler.envname, self.__class__.__name__, 'naccepted', self.naccepted, iteration=self.iteration)
                self.storage.write_quantity(self.sampler.envname, self.__class__.__name__, 'nrejected', self.nrejected, iteration=self.iteration)
                self.storage.write_quantity(self.sampler.envname, self.__class__.__name__, 'logp_accept', logp_accept, iteration=self.iteration)
                self.storage.write_quantity(self.sampler.envname, self.__class__.__name__, 'logp_topology_proposal', topology_proposal.logp_proposal, iteration=self.iteration)
                self.storage.write_quantity(self.sampler.envname, self.__class__.__name__, 'logp_geometry', geometry_logp, iteration=self.iteration)
                self.storage.write_quantity(self.sampler.envname, self.__class__.__name__, 'logp_switch', switch_logp, iteration=self.iteration)
                self.storage.write_quantity(self.sampler.envname, self.__class__.__name__, 'logp_ncmc', ncmc_logp, iteration=self.iteration)
                self.storage.write_quantity(self.sampler.envname, self.__class__.__name__, 'new_log_weight', new_log_weight, iteration=self.iteration)
                self.storage.write_quantity(self.sampler.envname, self.__class__.__name__, 'old_log_weight', old_log_weight, iteration=self.iteration)

        else:
            raise Exception("Expanded ensemble state proposal scheme '%s' unsupported" % self.scheme)

        # Update statistics.
        self.update_statistics()

    def update(self):
        """
        Update the sampler with one step of sampling.
        """
        if self.verbose:
            print("-" * 80)
            print("Expanded Ensemble sampler iteration %8d" % self.iteration)
        self.update_positions()
        self.update_state()
        self.iteration += 1
        if self.verbose:
            print("-" * 80)

        if self.pdbfile is not None:
            print("Writing frame...")
            from simtk.openmm.app import PDBFile
            PDBFile.writeModel(self.topology, self.sampler.sampler_state.positions, self.pdbfile, self.iteration)
            self.pdbfile.flush()

        if self.storage:
            self.storage.sync()

    def run(self, niterations=1):
        """
        Run the sampler for the specified number of iterations

        Parameters
        ----------
        niterations : int, optional, default=1
            Number of iterations to run the sampler for.
        """
        for iteration in range(niterations):
            self.update()

    def update_statistics(self):
        """
        Update sampler statistics.
        """
        if self.state_key not in self.number_of_state_visits:
            self.number_of_state_visits[self.state_key] = 0
        self.number_of_state_visits[self.state_key] += 1

################################################################################
# SAMS SAMPLER
################################################################################

class SAMSSampler(object):
    """
    Self-adjusted mixture sampling engine.

    Properties
    ----------
    state_keys : set of objects
        The names of states sampled by the sampler.
    logZ : dict() of keys : float
        logZ[key] is the log partition function (up to an additive constant) estimate for chemical state `key`
    update_method : str
        Update method.  One of ['default']
    iteration : int
        Iterations completed.
    verbose : bool
        If True, verbose debug output is printed.

    References
    ----------
    [1] Tan, Z. (2015) Optimally adjusted mixture sampling and locally weighted histogram analysis, Journal of Computational and Graphical Statistics, to appear. (Supplement)
    http://www.stat.rutgers.edu/home/ztan/Publication/SAMS_redo4.pdf

    Examples
    --------
    >>> # Create a test system
    >>> test = testsystems.AlanineDipeptideVacuum()
    >>> # Create a SystemGenerator and rebuild the System.
    >>> from perses.rjmc.topology_proposal import SystemGenerator
    >>> system_generator = SystemGenerator(['amber99sbildn.xml'], forcefield_kwargs={ 'nonbondedMethod' : app.NoCutoff, 'implicitSolvent' : None, 'constraints' : None })
    >>> test.system = system_generator.build_system(test.topology)
    >>> # Create a sampler state.
    >>> sampler_state = SamplerState(system=test.system, positions=test.positions)
    >>> # Create a thermodynamic state.
    >>> thermodynamic_state = ThermodynamicState(system=test.system, temperature=298.0*unit.kelvin)
    >>> # Create an MCMC sampler
    >>> mcmc_sampler = MCMCSampler(thermodynamic_state, sampler_state)
    >>> # Turn off verbosity
    >>> mcmc_sampler.verbose = False
    >>> from perses.rjmc.geometry import FFAllAngleGeometryEngine
    >>> geometry_engine = FFAllAngleGeometryEngine(metadata={})
    >>> # Create an Expanded Ensemble sampler
    >>> from perses.rjmc.topology_proposal import PointMutationEngine
    >>> allowed_mutations = [[('2','ALA')],[('2','VAL'),('2','LEU')]]
    >>> proposal_engine = PointMutationEngine(test.topology, system_generator, max_point_mutants=1, chain_id='1', proposal_metadata=None, allowed_mutations=allowed_mutations)
    >>> exen_sampler = ExpandedEnsembleSampler(mcmc_sampler, test.topology, 'ACE-ALA-NME', proposal_engine, geometry_engine)
    >>> # Create a SAMS sampler
    >>> sams_sampler = SAMSSampler(exen_sampler)
    >>> # Run the sampler
    >>> sams_sampler.run() # doctest: +ELLIPSIS
    ...
    """
    def __init__(self, sampler, logZ=None, log_target_probabilities=None, update_method='default', storage=None):
        """
        Create a SAMS Sampler.

        Parameters
        ----------
        sampler : ExpandedEnsembleSampler
            The expanded ensemble sampler used to sample both configurations and discrete thermodynamic states.
        logZ : dict of key : float, optional, default=None
            If specified, the log partition functions for each state will be initialized to the specified dictionary.
        log_target_probabilities : dict of key : float, optional, default=None
            If specified, unnormalized target probabilities; default is all 0.
        update_method : str, optional, default='default'
            SAMS update algorithm
        storage : NetCDFStorageView, optional, default=None

        """
        # Keep copies of initializing arguments.
        # TODO: Make deep copies?
        self.sampler = sampler
        if logZ is not None:
            self.logZ = logZ
        else:
            self.logZ = dict()
        if log_target_probabilities is not None:
            self.log_target_probabilities = log_target_probabilities
        else:
            self.log_target_probabilities = dict()
        self.update_method = update_method

        self.storage = None
        if storage is not None:
            self.storage = NetCDFStorageView(storage, modname=self.__class__.__name__)

        # Initialize.
        self.iteration = 0
        self.verbose = False

    @property
    def state_keys(self):
        return self.logZ.keys()

    def update_sampler(self):
        """
        Update the underlying expanded ensembles sampler.
        """
        self.sampler.update()

    def update_logZ_estimates(self):
        """
        Update the logZ estimates according to self.update_method.
        """
        state_key = self.sampler.state_key

        # Add state key to dictionaries if we haven't visited this state before.
        if state_key not in self.logZ:
            self.logZ[state_key] = 0.0
        if state_key not in self.log_target_probabilities:
            self.log_target_probabilities[state_key] = 0.0

        # Update estimates of logZ.
        if self.update_method == 'default':
            # Based on Eq. 9 of Ref. [1]
            gamma = 1.0 / float(self.iteration+1)
            self.logZ[state_key] += gamma / np.exp(self.log_target_probabilities[state_key])
        else:
            raise Exception("SAMS update method '%s' unknown." % self.update_method)

        # Update log weights for sampler.
        self.sampler.log_weights = { state_key : - self.logZ[state_key] for state_key in self.logZ.keys() }

        if self.storage:
            self.storage.write_object('logZ', self.logZ, iteration=self.iteration)
            self.storage.write_object('log_weights', self.sampler.log_weights, iteration=self.iteration)

    def update(self):
        """
        Update the sampler with one step of sampling.
        """
        if self.verbose:
            print("=" * 80)
            print("SAMS sampler iteration %5d" % self.iteration)
        self.update_sampler()
        self.update_logZ_estimates()
        self.iteration += 1
        if self.verbose:
            print("=" * 80)

    def run(self, niterations=1):
        """
        Run the sampler for the specified number of iterations

        Parameters
        ----------
        niterations : int, optional, default=1
            Number of iterations to run the sampler for.
        """
        for iteration in range(niterations):
            self.update()

################################################################################
# MULTITARGET OPTIMIZATION SAMPLER
################################################################################

class MultiTargetDesign(object):
    """
    Multi-objective design using self-adjusted mixture sampling with additional recursion steps
    that update target weights on the fly.

    Parameters
    ----------
    samplers : list of SAMSSampler
        The SAMS samplers whose relative partition functions go into the design objective computation.
    sampler_exponents : dict of SAMSSampler : float
        samplers.keys() are the samplers, and samplers[key]
    log_target_probabilities : dict of hashable object : float
        log_target_probabilities[key] is the computed log objective function (target probability) for chemical state `key`
    verbose : bool
        If True, verbose output is printed.

    """
    def __init__(self, target_samplers, storage=None, verbose=False):
        """
        Initialize a multi-objective design sampler with the specified target sampler powers.

        Parameters
        ----------
        target_samplers : dict
            target_samplers[sampler] is the exponent associated with SAMS sampler `sampler` in the multi-objective design.
        storage : NetCDFStorage, optional, default=None
            If specified, will use the storage layer to write trajectory data.
        verbose : bool, optional, default=False
            If true, will print verbose output

        The target sampler weights for N samplers with specified exponents \alpha_n are given by

        \pi_{nk} \propto \prod_{n=1}^N Z_{nk}^{alpha_n}

        where \pi_{nk} is the target weight for sampler n state k,
        and Z_{nk} is the relative partition function of sampler n among states k.

        Examples
        --------
        Set up a mutation sampler to maximize implicit solvent hydration free energy.
        >>> from perses.tests.testsystems import AlanineDipeptideTestSystem
        >>> testsystem = AlanineDipeptideTestSystem()
        >>> # Set up target samplers.
        >>> target_samplers = { testsystem.sams_samplers['implicit'] : 1.0, testsystem.sams_samplers['vacuum'] : -1.0 }
        >>> # Set up the design sampler.
        >>> designer = MultiTargetDesign(target_samplers)

        """
        # Store target samplers.
        self.sampler_exponents = target_samplers
        self.samplers = list(target_samplers.keys())

        self.storage = None
        if storage is not None:
            self.storage = NetCDFStorageView(storage, modname=self.__class__.__name__)

        # Initialize storage for target probabilities.
        self.log_target_probabilities = dict()
        self.verbose = verbose
        self.iteration = 0

    @property
    def state_keys(self):
        return self.log_target_probabilities.keys()

    def update_samplers(self):
        """
        Update all samplers.
        """
        for sampler in self.samplers:
            sampler.update()

    def update_target_probabilities(self):
        """
        Update all target probabilities.
        """
        # Gather list of all keys.
        state_keys = set()
        for sampler in self.samplers:
            for key in sampler.state_keys:
                state_keys.add(key)

        # Compute unnormalized log target probabilities.
        log_target_probabilities = { key : 0.0 for key in state_keys }
        for (sampler, log_weight) in self.sampler_exponents.items():
            for key in sampler.state_keys:
                log_target_probabilities[key] += log_weight * sampler.logZ[key]

        # Normalize
        log_sum = log_sum_exp(log_target_probabilities)
        for key in log_target_probabilities:
            log_target_probabilities[key] -= log_sum

        # Store.
        self.log_target_probabilities = log_target_probabilities

        if self.verbose:
            print("log_target_probabilities = %s" % str(self.log_target_probabilities))

        if self.storage:
            self.storage.write_object('log_target_probabilities', self.log_target_probabilities, iteration=self.iteration)

    def update(self):
        """
        Run one iteration of the sampler.
        """
        if self.verbose:
            print("*" * 80)
            print("MultiTargetDesign sampler iteration %8d" % self.iteration)
        self.update_samplers()
        self.update_target_probabilities()
        self.iteration += 1
        if self.verbose:
            print("*" * 80)

    def run(self, niterations=1):
        """
        Run the multi-target design sampler for the specified number of iterations.

        Parameters
        ----------
        niterations : int
            The number of iterations to run the sampler for.

        """
        # Update all samplers.
        for iteration in range(niterations):
            self.update()

################################################################################
# CONSTANT PH SAMPLER
################################################################################

class ProtonationStateSampler(object):
    """
    Protonation state sampler with given fixed target probabilities for ligand in solvent.

    Parameters
    ----------
    samplers : list of SAMSSampler
        The SAMS samplers whose relative partition functions go into the design objective computation.
    sampler_exponents : dict of SAMSSampler : float
        samplers.keys() are the samplers, and samplers[key]
    log_target_probabilities : dict of hashable object : float
        log_target_probabilities[key] is the computed log objective function (target probability) for chemical state `key`
    verbose : bool
        If True, verbose output is printed.

    """
    def __init__(self, complex_sampler, solvent_sampler, log_state_penalties, storage=None, verbose=False):
        """
        Initialize a protonation state sampler with fixed target probabilities for ligand in solvent.

        Parameters
        ----------
        complex_sampler : ExpandedEnsembleSampler
            Ligand in complex sampler
        solvent_sampler : SAMSSampler
            Ligand in solution sampler
        log_state_penalties : dict
            log_state_penalties[smiles] is the log state free energy (in kT) for ligand state 'smiles'
        storage : NetCDFStorage, optional, default=None
            If specified, will use the storage layer to write trajectory data.
        verbose : bool, optional, default=False
            If true, will print verbose output

        """
        # Store target samplers.
        self.log_state_penalties = log_state_penalties
        self.samplers = [complex_sampler, solvent_sampler]
        self.complex_sampler = complex_sampler
        self.solvent_sampler = solvent_sampler

        self.storage = None
        if storage is not None:
            self.storage = NetCDFStorageView(storage, modname=self.__class__.__name__)

        # Initialize storage for target probabilities.
        self.log_target_probabilities = { key : - log_state_penalties[key] for key in log_state_penalties }
        self.verbose = verbose
        self.iteration = 0

    @property
    def state_keys(self):
        return self.log_target_probabilities.keys()

    def update_samplers(self):
        """
        Update all samplers.
        """
        for sampler in self.samplers:
            sampler.update()

    def update_target_probabilities(self):
        """
        Update all target probabilities.
        """
        # Update the complex sampler log weights using the solvent sampler log weights
        for key in self.solvent_sampler.state_keys:
            self.complex_sampler.log_weights[key] = self.solvent_sampler.sampler.log_weights[key]

        if self.verbose:
            print("log_weights = %s" % str(self.solvent_sampler.sampler.log_weights))

    def update(self):
        """
        Run one iteration of the sampler.
        """
        if self.verbose:
            print("*" * 80)
            print("ProtonationStateSampler iteration %8d" % self.iteration)
        self.update_samplers()
        self.update_target_probabilities()
        self.iteration += 1
        if self.verbose:
            print("*" * 80)

    def run(self, niterations=1):
        """
        Run the protonation state sampler for the specified number of iterations.

        Parameters
        ----------
        niterations : int
            The number of iterations to run the sampler for.

        """
        # Update all samplers.
        for iteration in range(niterations):
            self.update()<|MERGE_RESOLUTION|>--- conflicted
+++ resolved
@@ -790,7 +790,6 @@
             self._switching_nsteps = options['nsteps']
         else:
             self._switching_nsteps = 0
-<<<<<<< HEAD
         if scheme=='ncmc-geometry-ncmc':
             from perses.annihilation.ncmc_switching import NCMCEngine
             self.ncmc_engine = NCMCEngine(temperature=self.sampler.thermodynamic_state.temperature, timestep=options['timestep'], nsteps=options['nsteps'], functions=options['functions'], platform=platform, storage=self.storage)
@@ -799,10 +798,6 @@
             self.ncmc_engine = NCMCHybridEngine(temperature=self.sampler.thermodynamic_state.temperature, timestep=options['timestep'], nsteps=options['nsteps'], functions=options['functions'], platform=platform)
         else:
             raise Exception("Expanded ensemble state proposal scheme '%s' unsupported" % self.scheme)
-=======
-        from perses.annihilation.ncmc_switching import NCMCEngine
-        self.ncmc_engine = NCMCEngine(temperature=self.sampler.thermodynamic_state.temperature, timestep=options['timestep'], nsteps=options['nsteps'], functions=options['functions'], platform=platform, storage=self.storage)
->>>>>>> 44f3c9e2
         self.geometry_engine = geometry_engine
         self.naccepted = 0
         self.nrejected = 0
