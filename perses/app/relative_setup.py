--- conflicted
+++ resolved
@@ -208,18 +208,10 @@
                 _logger.info(f"set MonteCarloBarostat because pressure was specified as {pressure} atmospheres")
             else:
                 barostat = None
-<<<<<<< HEAD
                 _logger.info(f"omitted MonteCarloBarostat because pressure was specified but system was not periodic")
         else:
             barostat = None
             _logger.info(f"omitted MonteCarloBarostat because pressure was not specified")
-=======
-                _logger.info(f"omitted MonteCarloBarostat.")
-            self._system_generator = SystemGenerator(forcefield_files, barostat=barostat,
-                                                     forcefield_kwargs={'removeCMMotion': False, 'ewaldErrorTolerance': self._pme_tol, 'nonbondedMethod': self._nonbonded_method,'constraints' : app.HBonds, 'hydrogenMass' : self._hmass})
-        else:
-            self._system_generator = SystemGenerator(forcefield_files, forcefield_kwargs={'removeCMMotion': False, 'ewaldErrorTolerance': self._pme_tol, 'nonbondedMethod': self._nonbonded_method,'constraints' : app.HBonds, 'hydrogenMass' : self._hmass})
->>>>>>> 48b99b22
 
         # Create openforcefield Molecule objects for old and new molecules
         from openforcefield.topology import Molecule
@@ -330,15 +322,9 @@
             # need to change nonbonded cutoff and remove barostat for vacuum leg
             _logger.info(f"assgning noCutoff to nonbonded_method")
             self._nonbonded_method = app.NoCutoff
-<<<<<<< HEAD
+
             _logger.info(f"calling SystemGenerator to create ligand systems.")
 
-=======
-            _logger.info(f"calling TopologyProposal.SystemGenerator to create ligand systems.")
-            self._system_generator = SystemGenerator(forcefield_files, forcefield_kwargs={'removeCMMotion': False, 'ewaldErrorTolerance': self._pme_tol,
-                                                    'nonbondedMethod': self._nonbonded_method,'constraints' : app.HBonds})
-            self._system_generator._forcefield.loadFile(StringIO(ffxml))
->>>>>>> 48b99b22
             if self._proposal_phase is None:
                 _logger.info('No complex or solvent leg, so performing topology proposal for vacuum leg')
                 self._vacuum_topology_old, self._vacuum_positions_old, self._vacuum_system_old = self._solvate_system(self._ligand_topology_old,
@@ -1773,4 +1759,92 @@
         """
         [t0, g, Neff_max] = pymbar.timeseries.detectEquilibration(timeseries_array)
 
-        return timeseries_array[t0:], g, Neff_max+        return timeseries_array[t0:], g, Neff_max
+
+    def _endpoint_perturbations(self, direction = None, num_subsamples = 100):
+        """
+        Compute the correlation-adjusted free energy at the endpoints to the nonalchemical systems,
+        corrected nonalchemical systems, and alchemical endpoints with EXP
+        Returns
+        -------
+        df0, ddf0 : list of float
+            endpoint pertubation with error for lambda 0, kT
+        df1, ddf1 : list of float
+            endpoint perturbation for lambda 1, kT
+        """
+        _logger.debug(f"conducting EXP averaging on hybrid reduced potentials and the valence_adjusted endpoint potentials...")
+        free_energies = []
+
+        #defining reduced potential differences of the hybrid systems...
+        if direction == None:
+            directions = ['forward', 'reverse']
+        else:
+            if direction != 'forward' and direction != 'reverse':
+                raise Exception(f"direction must be 'forward' or 'reverse'; direction argument was given as {direction}")
+        for _direction in directions:
+            if _direction == 'forward':
+                start_lambda, end_lambda = 0, 1
+            elif _direction == 'reverse':
+                start_lambda, end_lambda = 1, 0
+            else:
+                raise Exception(f"direction may only be 'forward' or 'reverse'; the indicated direction was {_direction}")
+
+            if self._alchemical_reduced_potentials[f"from_{start_lambda}"] == [] or self._alchemical_reduced_potentials[f"to_{end_lambda}"] == []:
+                raise Exception(f"direction of perturbation calculation was {_direction} but alchemical reduced potentials returned an empty list")
+            if self._nonalchemical_reduced_potentials[f"from_{start_lambda}"] == []:
+                raise Exception(f"direction of perturbation calculation was {_direction} but nonalchemical reduced potentials returned an empty list")
+
+            alchemical_reduced_potential_differences = [i-j for i, j in zip(self._alchemical_reduced_potentials[f"to_{end_lambda}"], self._alchemical_reduced_potentials[f"from_{start_lambda}"])]
+            nonalchemical_reduced_potential_differences = [(i + j) - k for i, j, k in zip(self._nonalchemical_reduced_potentials[f"from_{start_lambda}"], self._added_valence_reduced_potentials[f"from_{start_lambda}"], self._alchemical_reduced_potentials[f"from_{start_lambda}"])]
+
+            #now to decorrelate the differences:
+            [alch_t0, alch_g, alch_Neff_max, alch_A_t, alch_full_uncorrelated_indices] = feptasks.compute_timeseries(np.array(alchemical_reduced_potential_differences))
+            [nonalch_t0, nonalch_g, nonalch_Neff_max, nonalch_A_t, nonalch_full_uncorrelated_indices] = feptasks.compute_timeseries(np.array(nonalchemical_reduced_potential_differences))
+
+            _logger.debug(f"alchemical decorrelation_results for {_direction}: (t0: {alch_t0}, g: {alch_g}, Neff_max: {alch_Neff_max})")
+            _logger.debug(f"nonalchemical decorrelation_results for {start_lambda}: (t0: {nonalch_t0}, g: {nonalch_g}, Neff_max: {nonalch_Neff_max})")
+
+            self._alchemical_reduced_potential_differences[_direction] = np.array([alchemical_reduced_potential_differences[i] for i in alch_full_uncorrelated_indices])
+            self._nonalchemical_reduced_potential_differences[start_lambda] = np.array([nonalchemical_reduced_potential_differences[i] for i in nonalch_full_uncorrelated_indices])
+
+            #now to bootstrap results
+            alchemical_exp_results = np.array([pymbar.EXP(np.random.choice(self._alchemical_reduced_potential_differences[_direction], size = (len(self._alchemical_reduced_potential_differences[_direction]))), compute_uncertainty=False) for _ in range(num_subsamples)])
+            self._EXP[_direction] = (np.average(alchemical_exp_results), np.std(alchemical_exp_results)/np.sqrt(num_subsamples))
+            _logger.debug(f"alchemical exp result for {_direction}: {self._EXP[_direction]}")
+
+            nonalchemical_exp_results = np.array([pymbar.EXP(np.random.choice(self._nonalchemical_reduced_potential_differences[start_lambda], size = (len(self._nonalchemical_reduced_potential_differences[start_lambda]))), compute_uncertainty=False) for _ in range(num_subsamples)])
+            self._EXP[start_lambda] = (np.average(nonalchemical_exp_results), np.std(nonalchemical_exp_results)/np.sqrt(num_subsamples))
+            _logger.debug(f"nonalchemical exp result for {start_lambda}: {self._EXP[start_lambda]}")
+
+    def _alchemical_free_energy(self, num_subsamples = 100):
+        """
+        Compute (by bootstrapping) the BAR estimate for forward and reverse protocols.
+        """
+
+        for _direction in ['forward', 'reverse']:
+            if self._nonequilibrium_cum_work[_direction] == []:
+                raise Exception(f"Attempt to compute BAR estimate failed because self._nonequilibrium_cum_work[{_direction}] has no work values")
+
+        work_subsamples = {'forward': [np.random.choice(self._nonequilibrium_cum_work['forward'], size = (len(self._nonequilibrium_cum_work['forward']))) for _ in range(num_subsamples)],
+                           'reverse': [np.random.choice(self._nonequilibrium_cum_work['reverse'], size = (len(self._nonequilibrium_cum_work['reverse']))) for _ in range(num_subsamples)]}
+
+        bar_estimates = np.array([pymbar.BAR(forward_sample, reverse_sample, compute_uncertainty=False) for forward_sample, reverse_sample in zip(work_subsamples['forward'], work_subsamples['reverse'])])
+        df, ddf = np.average(bar_estimates), np.std(bar_estimates) / np.sqrt(num_subsamples)
+        self._BAR = [df, ddf]
+        return (df, ddf)
+
+
+
+
+
+    @property
+    def current_free_energy_estimate(self):
+        """
+        Estimate the free energy based on currently available values
+        """
+        # Make sure the task queue is empty (all pending calcs are complete) before computing free energy
+        # Make sure the task queue is empty (all pending calcs are complete) before computing free energy
+        self._endpoint_perturbations()
+        [df, ddf] = self._alchemical_free_energy()
+
+        return df, ddf